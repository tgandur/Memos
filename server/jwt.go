--- conflicted
+++ resolved
@@ -113,11 +113,7 @@
 		})
 
 		if !accessToken.Valid {
-<<<<<<< HEAD
-			return echo.NewHTTPError(http.StatusUnauthorized, "Invalid access token. access token was modified without authorization.")
-=======
 			return echo.NewHTTPError(http.StatusUnauthorized, "Invalid access token.")
->>>>>>> c9aa2eeb
 		}
 
 		if !audienceContains(claims.Audience, auth.AccessTokenAudienceName) {
