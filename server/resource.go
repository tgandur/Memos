package server

import (
	"bytes"
	"encoding/json"
	"fmt"
	"io"
	"net/http"
	"net/url"
	"os"
	"path"
<<<<<<< HEAD
	"path/filepath"
=======
	"regexp"
>>>>>>> 89053e86
	"strconv"
	"strings"
	"time"

	"github.com/labstack/echo/v4"
	"github.com/pkg/errors"
	"github.com/usememos/memos/api"
	"github.com/usememos/memos/common"
	"github.com/usememos/memos/plugin/storage/s3"
)

const (
	// The max file size is 32MB.
	maxFileSize = 32 << 20
)

var fileKeyPattern = regexp.MustCompile(`\{[a-z]{1,9}\}`)

func (s *Server) registerResourceRoutes(g *echo.Group) {
	g.POST("/resource", func(c echo.Context) error {
		ctx := c.Request().Context()
		userID, ok := c.Get(getUserIDContextKey()).(int)
		if !ok {
			return echo.NewHTTPError(http.StatusUnauthorized, "Missing user in session")
		}

		resourceCreate := &api.ResourceCreate{}
		if err := json.NewDecoder(c.Request().Body).Decode(resourceCreate); err != nil {
			return echo.NewHTTPError(http.StatusBadRequest, "Malformatted post resource request").SetInternal(err)
		}

		resourceCreate.CreatorID = userID
		// Only allow those external links with http prefix.
		if resourceCreate.ExternalLink != "" && !strings.HasPrefix(resourceCreate.ExternalLink, "http") {
			return echo.NewHTTPError(http.StatusBadRequest, "Invalid external link")
		}
		if resourceCreate.Visibility == "" {
			userResourceVisibilitySetting, err := s.Store.FindUserSetting(ctx, &api.UserSettingFind{
				UserID: userID,
				Key:    api.UserSettingResourceVisibilityKey,
			})
			if err != nil {
				return echo.NewHTTPError(http.StatusInternalServerError, "Failed to find user setting").SetInternal(err)
			}

			if userResourceVisibilitySetting != nil {
				resourceVisibility := api.Private
				err := json.Unmarshal([]byte(userResourceVisibilitySetting.Value), &resourceVisibility)
				if err != nil {
					return echo.NewHTTPError(http.StatusInternalServerError, "Failed to unmarshal user setting value").SetInternal(err)
				}
				resourceCreate.Visibility = resourceVisibility
			} else {
				// Private is the default resource visibility.
				resourceCreate.Visibility = api.Private
			}
		}

		resource, err := s.Store.CreateResource(ctx, resourceCreate)
		if err != nil {
			return echo.NewHTTPError(http.StatusInternalServerError, "Failed to create resource").SetInternal(err)
		}
		if err := s.createResourceCreateActivity(c, resource); err != nil {
			return echo.NewHTTPError(http.StatusInternalServerError, "Failed to create activity").SetInternal(err)
		}
		return c.JSON(http.StatusOK, composeResponse(resource))
	})

	g.POST("/resource/blob", func(c echo.Context) error {
		ctx := c.Request().Context()
		userID, ok := c.Get(getUserIDContextKey()).(int)
		if !ok {
			return echo.NewHTTPError(http.StatusUnauthorized, "Missing user in session")
		}

		if err := c.Request().ParseMultipartForm(maxFileSize); err != nil {
			return echo.NewHTTPError(http.StatusBadRequest, "Upload file overload max size").SetInternal(err)
		}

		file, err := c.FormFile("file")
		if err != nil {
			return echo.NewHTTPError(http.StatusInternalServerError, "Failed to get uploading file").SetInternal(err)
		}
		if file == nil {
			return echo.NewHTTPError(http.StatusBadRequest, "Upload file not found").SetInternal(err)
		}

		filename := file.Filename
		filetype := file.Header.Get("Content-Type")
		size := file.Size
		src, err := file.Open()
		if err != nil {
			return echo.NewHTTPError(http.StatusInternalServerError, "Failed to open file").SetInternal(err)
		}
		defer src.Close()

		systemSettingStorageServiceID, err := s.Store.FindSystemSetting(ctx, &api.SystemSettingFind{Name: api.SystemSettingStorageServiceIDName})
		if err != nil && common.ErrorCode(err) != common.NotFound {
			return echo.NewHTTPError(http.StatusInternalServerError, "Failed to find storage").SetInternal(err)
		}
		storageServiceID := 0
		if systemSettingStorageServiceID != nil {
			err = json.Unmarshal([]byte(systemSettingStorageServiceID.Value), &storageServiceID)
			if err != nil {
				return echo.NewHTTPError(http.StatusInternalServerError, "Failed to unmarshal storage service id").SetInternal(err)
			}
		}

		var resourceCreate *api.ResourceCreate
		if storageServiceID == 0 {
			// Database storage.
			fileBytes, err := io.ReadAll(src)
			if err != nil {
				return echo.NewHTTPError(http.StatusInternalServerError, "Failed to read file").SetInternal(err)
			}
			resourceCreate = &api.ResourceCreate{
				CreatorID: userID,
				Filename:  filename,
				Type:      filetype,
				Size:      size,
				Blob:      fileBytes,
			}
		} else if storageServiceID == -1 {
			// Local storage.
			systemSettingLocalStoragePath, err := s.Store.FindSystemSetting(ctx, &api.SystemSettingFind{Name: api.SystemSettingLocalStoragePath})
			if err != nil && common.ErrorCode(err) != common.NotFound {
				return echo.NewHTTPError(http.StatusInternalServerError, "Failed to find storage").SetInternal(err)
			}
			localStoragePath := ""
			if systemSettingLocalStoragePath != nil {
				err = json.Unmarshal([]byte(systemSettingLocalStoragePath.Value), &localStoragePath)
				if err != nil {
					return echo.NewHTTPError(http.StatusInternalServerError, "Failed to unmarshal storage service id").SetInternal(err)
				}
			}
			filePath := ""
			if localStoragePath == "" {
				filePath = filename
			} else if !strings.Contains(localStoragePath, "{filename}") {
				filePath = path.Join(localStoragePath, filename)
			} else {
				filePath = path.Join(s.Profile.Data, replacePathTemplate(localStoragePath, filename, filetype))
			}
			filePath = path.Join(s.Profile.Data, filePath)
			dirPath := filepath.Dir(filePath)
			err = os.MkdirAll(dirPath, os.ModePerm)
			if err != nil {
				fmt.Println(err)
			}
			dst, err := os.Create(filePath)
			if err != nil {
				return echo.NewHTTPError(http.StatusInternalServerError, "Failed to create file").SetInternal(err)
			}
			defer dst.Close()

			_, err = io.Copy(dst, src)
			if err != nil {
				return echo.NewHTTPError(http.StatusInternalServerError, "Failed to copy file").SetInternal(err)
			}

			resourceCreate = &api.ResourceCreate{
				CreatorID:    userID,
				Filename:     filename,
				Type:         filetype,
				Size:         size,
				InternalPath: filePath,
			}
		} else {
			storage, err := s.Store.FindStorage(ctx, &api.StorageFind{ID: &storageServiceID})
			if err != nil {
				return echo.NewHTTPError(http.StatusInternalServerError, "Failed to find storage").SetInternal(err)
			}

			if storage.Type == api.StorageS3 {
				s3Config := storage.Config.S3Config
<<<<<<< HEAD
				s3FileKey := s3Config.Path
=======
				t := time.Now()
				var s3FileKey string
>>>>>>> 89053e86
				if s3Config.Path == "" {
					s3FileKey = filename
				} else {
<<<<<<< HEAD
					s3FileKey = replacePathTemplate(s3FileKey, filename, filetype)
=======
					s3FileKey = fileKeyPattern.ReplaceAllStringFunc(s3Config.Path, func(s string) string {
						switch s {
						case "{filename}":
							return filename
						case "{filetype}":
							return filetype
						case "{timestamp}":
							return fmt.Sprintf("%d", t.Unix())
						case "{year}":
							return fmt.Sprintf("%d", t.Year())
						case "{month}":
							return fmt.Sprintf("%02d", t.Month())
						case "{day}":
							return fmt.Sprintf("%02d", t.Day())
						case "{hour}":
							return fmt.Sprintf("%02d", t.Hour())
						case "{minute}":
							return fmt.Sprintf("%02d", t.Minute())
						case "{second}":
							return fmt.Sprintf("%02d", t.Second())
						}
						return s
					})

					if !strings.Contains(s3Config.Path, "{filename}") {
						s3FileKey = path.Join(s3FileKey, filename)
					}
>>>>>>> 89053e86
				}

				s3client, err := s3.NewClient(ctx, &s3.Config{
					AccessKey: s3Config.AccessKey,
					SecretKey: s3Config.SecretKey,
					EndPoint:  s3Config.EndPoint,
					Region:    s3Config.Region,
					Bucket:    s3Config.Bucket,
					URLPrefix: s3Config.URLPrefix,
				})
				if err != nil {
					return echo.NewHTTPError(http.StatusInternalServerError, "Failed to new s3 client").SetInternal(err)
				}

				link, err := s3client.UploadFile(ctx, s3FileKey, filetype, src)
				if err != nil {
					return echo.NewHTTPError(http.StatusInternalServerError, "Failed to upload via s3 client").SetInternal(err)
				}
				resourceCreate = &api.ResourceCreate{
					CreatorID:    userID,
					Filename:     filename,
					Type:         filetype,
					ExternalLink: link,
				}
			} else {
				return echo.NewHTTPError(http.StatusInternalServerError, "Unsupported storage type")
			}
		}

		if resourceCreate.Visibility == "" {
			userResourceVisibilitySetting, err := s.Store.FindUserSetting(ctx, &api.UserSettingFind{
				UserID: userID,
				Key:    api.UserSettingResourceVisibilityKey,
			})
			if err != nil {
				return echo.NewHTTPError(http.StatusInternalServerError, "Failed to find user setting").SetInternal(err)
			}

			if userResourceVisibilitySetting != nil {
				resourceVisibility := api.Private
				err := json.Unmarshal([]byte(userResourceVisibilitySetting.Value), &resourceVisibility)
				if err != nil {
					return echo.NewHTTPError(http.StatusInternalServerError, "Failed to unmarshal user setting value").SetInternal(err)
				}
				resourceCreate.Visibility = resourceVisibility
			} else {
				// Private is the default resource visibility.
				resourceCreate.Visibility = api.Private
			}
		}

		resource, err := s.Store.CreateResource(ctx, resourceCreate)
		if err != nil {
			return echo.NewHTTPError(http.StatusInternalServerError, "Failed to create resource").SetInternal(err)
		}
		if err := s.createResourceCreateActivity(c, resource); err != nil {
			return echo.NewHTTPError(http.StatusInternalServerError, "Failed to create activity").SetInternal(err)
		}
		return c.JSON(http.StatusOK, composeResponse(resource))
	})

	g.GET("/resource", func(c echo.Context) error {
		ctx := c.Request().Context()
		userID, ok := c.Get(getUserIDContextKey()).(int)
		if !ok {
			return echo.NewHTTPError(http.StatusUnauthorized, "Missing user in session")
		}
		resourceFind := &api.ResourceFind{
			CreatorID: &userID,
		}
		list, err := s.Store.FindResourceList(ctx, resourceFind)
		if err != nil {
			return echo.NewHTTPError(http.StatusInternalServerError, "Failed to fetch resource list").SetInternal(err)
		}

		for _, resource := range list {
			memoResourceList, err := s.Store.FindMemoResourceList(ctx, &api.MemoResourceFind{
				ResourceID: &resource.ID,
			})
			if err != nil {
				return echo.NewHTTPError(http.StatusInternalServerError, "Failed to find memo resource list").SetInternal(err)
			}
			resource.LinkedMemoAmount = len(memoResourceList)
		}
		return c.JSON(http.StatusOK, composeResponse(list))
	})

	g.GET("/resource/:resourceId", func(c echo.Context) error {
		ctx := c.Request().Context()
		resourceID, err := strconv.Atoi(c.Param("resourceId"))
		if err != nil {
			return echo.NewHTTPError(http.StatusBadRequest, fmt.Sprintf("ID is not a number: %s", c.Param("resourceId"))).SetInternal(err)
		}

		userID, ok := c.Get(getUserIDContextKey()).(int)
		if !ok {
			return echo.NewHTTPError(http.StatusUnauthorized, "Missing user in session")
		}
		resourceFind := &api.ResourceFind{
			ID:        &resourceID,
			CreatorID: &userID,
			GetBlob:   true,
		}
		resource, err := s.Store.FindResource(ctx, resourceFind)
		if err != nil {
			return echo.NewHTTPError(http.StatusInternalServerError, "Failed to fetch resource").SetInternal(err)
		}
		return c.JSON(http.StatusOK, composeResponse(resource))
	})

	g.GET("/resource/:resourceId/blob", func(c echo.Context) error {
		ctx := c.Request().Context()
		resourceID, err := strconv.Atoi(c.Param("resourceId"))
		if err != nil {
			return echo.NewHTTPError(http.StatusBadRequest, fmt.Sprintf("ID is not a number: %s", c.Param("resourceId"))).SetInternal(err)
		}

		userID, ok := c.Get(getUserIDContextKey()).(int)
		if !ok {
			return echo.NewHTTPError(http.StatusUnauthorized, "Missing user in session")
		}
		resourceFind := &api.ResourceFind{
			ID:        &resourceID,
			CreatorID: &userID,
			GetBlob:   true,
		}
		resource, err := s.Store.FindResource(ctx, resourceFind)
		if err != nil {
			return echo.NewHTTPError(http.StatusInternalServerError, "Failed to fetch resource").SetInternal(err)
		}
		return c.Stream(http.StatusOK, resource.Type, bytes.NewReader(resource.Blob))
	})

	g.PATCH("/resource/:resourceId", func(c echo.Context) error {
		ctx := c.Request().Context()
		userID, ok := c.Get(getUserIDContextKey()).(int)
		if !ok {
			return echo.NewHTTPError(http.StatusUnauthorized, "Missing user in session")
		}

		resourceID, err := strconv.Atoi(c.Param("resourceId"))
		if err != nil {
			return echo.NewHTTPError(http.StatusBadRequest, fmt.Sprintf("ID is not a number: %s", c.Param("resourceId"))).SetInternal(err)
		}

		resourceFind := &api.ResourceFind{
			ID: &resourceID,
		}
		resource, err := s.Store.FindResource(ctx, resourceFind)
		if err != nil {
			return echo.NewHTTPError(http.StatusInternalServerError, "Failed to find resource").SetInternal(err)
		}
		if resource.CreatorID != userID {
			return echo.NewHTTPError(http.StatusUnauthorized, "Unauthorized")
		}

		currentTs := time.Now().Unix()
		resourcePatch := &api.ResourcePatch{
			UpdatedTs: &currentTs,
		}
		if err := json.NewDecoder(c.Request().Body).Decode(resourcePatch); err != nil {
			return echo.NewHTTPError(http.StatusBadRequest, "Malformatted patch resource request").SetInternal(err)
		}

		resourcePatch.ID = resourceID
		resource, err = s.Store.PatchResource(ctx, resourcePatch)
		if err != nil {
			return echo.NewHTTPError(http.StatusInternalServerError, "Failed to patch resource").SetInternal(err)
		}
		return c.JSON(http.StatusOK, composeResponse(resource))
	})

	g.DELETE("/resource/:resourceId", func(c echo.Context) error {
		ctx := c.Request().Context()
		userID, ok := c.Get(getUserIDContextKey()).(int)
		if !ok {
			return echo.NewHTTPError(http.StatusUnauthorized, "Missing user in session")
		}

		resourceID, err := strconv.Atoi(c.Param("resourceId"))
		if err != nil {
			return echo.NewHTTPError(http.StatusBadRequest, fmt.Sprintf("ID is not a number: %s", c.Param("resourceId"))).SetInternal(err)
		}

		resource, err := s.Store.FindResource(ctx, &api.ResourceFind{
			ID:        &resourceID,
			CreatorID: &userID,
		})
		if err != nil {
			return echo.NewHTTPError(http.StatusInternalServerError, "Failed to find resource").SetInternal(err)
		}
		if resource.CreatorID != userID {
			return echo.NewHTTPError(http.StatusUnauthorized, "Unauthorized")
		}

		resourceDelete := &api.ResourceDelete{
			ID: resourceID,
		}
		if err := s.Store.DeleteResource(ctx, resourceDelete); err != nil {
			if common.ErrorCode(err) == common.NotFound {
				return echo.NewHTTPError(http.StatusNotFound, fmt.Sprintf("Resource ID not found: %d", resourceID))
			}
			return echo.NewHTTPError(http.StatusInternalServerError, "Failed to delete resource").SetInternal(err)
		}
		return c.JSON(http.StatusOK, true)
	})
}

func (s *Server) registerResourcePublicRoutes(g *echo.Group) {
	g.GET("/r/:resourceId/:filename", func(c echo.Context) error {
		ctx := c.Request().Context()
		resourceID, err := strconv.Atoi(c.Param("resourceId"))
		if err != nil {
			return echo.NewHTTPError(http.StatusBadRequest, fmt.Sprintf("ID is not a number: %s", c.Param("resourceId"))).SetInternal(err)
		}
		filename, err := url.QueryUnescape(c.Param("filename"))
		if err != nil {
			return echo.NewHTTPError(http.StatusBadRequest, fmt.Sprintf("filename is invalid: %s", c.Param("filename"))).SetInternal(err)
		}
		resourceFind := &api.ResourceFind{
			ID:       &resourceID,
			Filename: &filename,
			GetBlob:  true,
		}
		resource, err := s.Store.FindResource(ctx, resourceFind)
		if err != nil {
			return echo.NewHTTPError(http.StatusInternalServerError, fmt.Sprintf("Failed to find resource by ID: %v", resourceID)).SetInternal(err)
		}

		blob := resource.Blob
		if resource.InternalPath != "" {
			src, err := os.Open(resource.InternalPath)
			if err != nil {
				return echo.NewHTTPError(http.StatusInternalServerError, fmt.Sprintf("Failed to find resource by ID: %v", resourceID)).SetInternal(err)
			}
			defer src.Close()
			blob, err = io.ReadAll(src)
			if err != nil {
				return echo.NewHTTPError(http.StatusInternalServerError, fmt.Sprintf("Failed to find resource by ID: %v", resourceID)).SetInternal(err)
			}
		}

		c.Response().Writer.Header().Set(echo.HeaderCacheControl, "max-age=31536000, immutable")
		c.Response().Writer.Header().Set(echo.HeaderContentSecurityPolicy, "default-src 'self'")
		resourceType := strings.ToLower(resource.Type)
		if strings.HasPrefix(resourceType, "text") {
			resourceType = echo.MIMETextPlainCharsetUTF8
		} else if strings.HasPrefix(resourceType, "video") || strings.HasPrefix(resourceType, "audio") {
			http.ServeContent(c.Response(), c.Request(), resource.Filename, time.Unix(resource.UpdatedTs, 0), bytes.NewReader(resource.Blob))
			return nil
		}
		return c.Stream(http.StatusOK, resourceType, bytes.NewReader(blob))
	})
}

func (s *Server) createResourceCreateActivity(c echo.Context, resource *api.Resource) error {
	ctx := c.Request().Context()
	payload := api.ActivityResourceCreatePayload{
		Filename: resource.Filename,
		Type:     resource.Type,
		Size:     resource.Size,
	}
	payloadBytes, err := json.Marshal(payload)
	if err != nil {
		return errors.Wrap(err, "failed to marshal activity payload")
	}
	activity, err := s.Store.CreateActivity(ctx, &api.ActivityCreate{
		CreatorID: resource.CreatorID,
		Type:      api.ActivityResourceCreate,
		Level:     api.ActivityInfo,
		Payload:   string(payloadBytes),
	})
	if err != nil || activity == nil {
		return errors.Wrap(err, "failed to create activity")
	}
	return err
}

func replacePathTemplate(path string, filename string, filetype string) string {
	t := time.Now()
	path = strings.ReplaceAll(path, "{filename}", filename)
	path = strings.ReplaceAll(path, "{filetype}", filetype)
	path = strings.ReplaceAll(path, "{timestamp}", fmt.Sprintf("%d", t.Unix()))
	path = strings.ReplaceAll(path, "{year}", fmt.Sprintf("%d", t.Year()))
	path = strings.ReplaceAll(path, "{month}", fmt.Sprintf("%02d", t.Month()))
	path = strings.ReplaceAll(path, "{day}", fmt.Sprintf("%02d", t.Day()))
	path = strings.ReplaceAll(path, "{hour}", fmt.Sprintf("%02d", t.Hour()))
	path = strings.ReplaceAll(path, "{minute}", fmt.Sprintf("%02d", t.Minute()))
	path = strings.ReplaceAll(path, "{second}", fmt.Sprintf("%02d", t.Second()))
	return path
}<|MERGE_RESOLUTION|>--- conflicted
+++ resolved
@@ -9,11 +9,8 @@
 	"net/url"
 	"os"
 	"path"
-<<<<<<< HEAD
 	"path/filepath"
-=======
 	"regexp"
->>>>>>> 89053e86
 	"strconv"
 	"strings"
 	"time"
@@ -189,46 +186,19 @@
 
 			if storage.Type == api.StorageS3 {
 				s3Config := storage.Config.S3Config
-<<<<<<< HEAD
-				s3FileKey := s3Config.Path
-=======
-				t := time.Now()
 				var s3FileKey string
->>>>>>> 89053e86
 				if s3Config.Path == "" {
 					s3FileKey = filename
 				} else {
-<<<<<<< HEAD
-					s3FileKey = replacePathTemplate(s3FileKey, filename, filetype)
-=======
-					s3FileKey = fileKeyPattern.ReplaceAllStringFunc(s3Config.Path, func(s string) string {
-						switch s {
-						case "{filename}":
-							return filename
-						case "{filetype}":
-							return filetype
-						case "{timestamp}":
-							return fmt.Sprintf("%d", t.Unix())
-						case "{year}":
-							return fmt.Sprintf("%d", t.Year())
-						case "{month}":
-							return fmt.Sprintf("%02d", t.Month())
-						case "{day}":
-							return fmt.Sprintf("%02d", t.Day())
-						case "{hour}":
-							return fmt.Sprintf("%02d", t.Hour())
-						case "{minute}":
-							return fmt.Sprintf("%02d", t.Minute())
-						case "{second}":
-							return fmt.Sprintf("%02d", t.Second())
-						}
-						return s
-					})
-
-					if !strings.Contains(s3Config.Path, "{filename}") {
-						s3FileKey = path.Join(s3FileKey, filename)
-					}
->>>>>>> 89053e86
+					s3FileKey = strings.ReplaceAll(s3FileKey, "{filename}", filename)
+					s3FileKey = strings.ReplaceAll(s3FileKey, "{filetype}", filetype)
+					s3FileKey = strings.ReplaceAll(s3FileKey, "{timestamp}", fmt.Sprintf("%d", t.Unix()))
+					s3FileKey = strings.ReplaceAll(s3FileKey, "{year}", fmt.Sprintf("%d", t.Year()))
+					s3FileKey = strings.ReplaceAll(s3FileKey, "{month}", fmt.Sprintf("%02d", t.Month()))
+					s3FileKey = strings.ReplaceAll(s3FileKey, "{day}", fmt.Sprintf("%02d", t.Day()))
+					s3FileKey = strings.ReplaceAll(s3FileKey, "{hour}", fmt.Sprintf("%02d", t.Hour()))
+					s3FileKey = strings.ReplaceAll(s3FileKey, "{minute}", fmt.Sprintf("%02d", t.Minute()))
+					s3FileKey = strings.ReplaceAll(s3FileKey, "{second}", fmt.Sprintf("%02d", t.Second()))
 				}
 
 				s3client, err := s3.NewClient(ctx, &s3.Config{
