{
  "common": {
    "about": "Om",
    "email": "E-post",
    "password": "Lösenord",
    "repeat-password-short": "Upprepa",
    "repeat-password": "Uprepa lösenordet",
    "new-password": "Nytt lösenord",
    "repeat-new-password": "Upprepa det nya lösenordet",
    "username": "Användarnamn",
    "nickname": "Smeknamn",
    "save": "Spara",
    "close": "Stäng",
    "cancel": "Avbryt",
    "create": "Skapa",
    "change": "Ändra",
    "confirm": "Bekräfta",
    "reset": "Återställ",
    "language": "Språk",
    "version": "Version",
    "pin": "Fäst",
    "unpin": "Ta bort fäst",
    "edit": "Redigera",
    "restore": "Återställ",
    "delete": "Radera",
    "null": "Null",
    "share": "Dela",
    "archive": "Arkivera",
    "basic": "Grundläggande",
    "admin": "Admin",
    "explore": "Utforska",
    "sign-in": "Logga in",
    "sign-up": "Bli medlem",
    "sign-out": "Logga ut",
    "back-to-home": "Tillbaka hem",
    "type": "Typ",
    "shortcuts": "Genvägar",
    "title": "Titel",
    "filter": "Filter",
    "tags": "Taggar",
    "yourself": "Själv",
    "archived-at": "Arkiverad på",
    "changed": "Ändrad",
    "update-on": "Uppdatering på",
    "fold": "Vik ihop",
    "expand": "Expandera",
    "image": "Bild",
    "link": "Länk",
    "vacuum": "Vacuum",
    "select": "Select"
  },
  "slogan": "En öppen källkod, self-hosted antecknings hubb med kunskapshantering och socialisering",
  "auth": {
    "signup-as-host": "Registera dig som värd",
    "host-tip": "Du registerar dig som webbplatsvärd.",
    "not-host-tip": "Om du inte har ett konto, kontakta webbplatsens värd."
  },
  "sidebar": {
    "daily-review": "Daglig återblick",
    "resources": "Resurser",
    "setting": "Inställningar",
    "archived": "Arkiverade"
  },
  "daily-review": {
    "oops-nothing": "Oj, det finns inget här."
  },
  "resources": {
    "description": "Visa dina statiska resurser i anteckningarn. t.ex bilder.",
    "no-resources": "Inga resurser.",
    "fetching-data": "hämtar data...",
    "upload": "Ladda upp",
    "preview": "Förhandsvisa",
    "copy-link": "Kopiera länk",
    "delete-resource": "Ta bort resurs",
    "warning-text": "Är du säker på att du vill ta bort den här resursen? DENNA ÅTGÄRD ÄR OÅTERSTÄLLBAR❗",
    "linked-amount": "Länkat antecknings belopp",
    "rename": "Döp om",
    "clear-unused-resources": "Rensa outnytjade resurser",
    "warning-text-unused": "Är du säker på att du vill ta bort dessa oanvända resurser? DENNA ÅTGÄRD ÄR OÅTERSTÄLLBAR❗",
    "no-unused-resources": "Inga oanvända resurser",
    "name": "Name"
  },
  "archived": {
    "archived-memos": "Arkiverade anteckningar",
    "no-archived-memos": "Inga arkiverade anteckningar.",
    "fetching-data": "hämtar data..."
  },
  "editor": {
    "editing": "Redigerar...",
    "cancel-edit": "Avbryt redigering",
    "save": "Spara",
    "placeholder": "Några tankar...",
    "only-image-supported": "Endast bildfiler stöds.",
    "cant-empty": "Innehållet får inte vara tomt",
    "local": "Lokal",
    "resources": "Resurser"
  },
  "memo": {
    "view-detail": "Visa detaljer",
    "copy": "Kopiera",
    "visibility": {
      "private": "Endast synlig för dig",
      "protected": "Synlig för medlemmar",
      "public": "Synlig för alla"
    }
  },
  "memo-list": {
    "fetching-data": "hämtar data...",
    "fetch-more": "Klicka här för att hämta mer"
  },
  "shortcut-list": {
    "shortcut-title": "Genvägs titel",
    "create-shortcut": "Skapa genväg",
    "edit-shortcut": "Ändra genväg",
    "eligible-memo": "kvalificerad anteckning",
    "fill-previous": "Vänligen fyll i tidigare filtervärde",
    "title-required": "Titel krävs",
    "value-required": "Filtervärde krävs"
  },
  "filter": {
    "new-filter": "Nytt filter",
    "type": {
      "tag": "Tag",
      "type": "Type",
      "text": "Text",
      "display-time": "Display Time",
      "visibility": "Visibility"
    },
    "operator": {
      "contains": "Innehåller",
      "not-contains": "Innehåller inte",
      "is": "Är",
      "is-not": "Är inte",
      "before": "Innan",
      "after": "Efter"
    },
    "value": {
      "not-tagged": "Inga taggar",
      "linked": "Har länkar"
    },
    "text-placeholder": "Börjar med ^ för att använda regex"
  },
  "tag-list": {
    "tip-text": "Ange `#tag ` för att skapa"
  },
  "search": {
    "quickly-filter": "Filtrera snabbt"
  },
  "setting": {
    "my-account": "Mitt konto",
    "preference": "Preferens",
    "member": "Medlem",
    "member-list": "Medlemslista",
    "system": "System",
    "account-section": {
      "title": "Kontoinformation",
      "update-information": "Uppdatera informationen",
      "change-password": "Ändra lösenord"
    },
    "preference-section": {
      "theme": "Tema",
      "default-memo-visibility": "Standard synlighet för anteckningar",
      "enable-folding-memo": "Aktivera vikbara anteckningar",
      "editor-font-style": "Redigerare teckensnitt",
      "mobile-editor-style": "Mobilredigerade stil",
      "default-memo-sort-option": "Anteckning visningstid",
      "created_ts": "Skapade tid",
      "updated_ts": "Upodaterad tid"
    },
    "member-section": {
      "create-a-member": "Skapa en medlem"
    },
    "system-section": {
      "server-name": "Server Name",
      "customize-server": {
        "title": "Customize Server",
        "default": "Default is memos",
        "icon-url": "Icon URL"
      },
      "database-file-size": "Databas filstorlek",
      "allow-user-signup": "Tillåt användarregistrering",
      "additional-style": "Ytterligare stil",
      "additional-script": "Ytterligare skript",
      "additional-style-placeholder": "Ytterligare CSS kod",
      "additional-script-placeholder": "Ytterligare JavaScript kod"
    },
    "apperance-option": {
      "system": "Follow system",
      "light": "Alltid ljus",
      "dark": "Alltid mörk"
    }
  },
  "amount-text": {
    "memo": "ANTECKNING",
    "tag": "TAGG",
    "day": "DAG"
  },
  "message": {
    "no-memos": "inga anteckningar 🌃",
    "memos-ready": "alla anteckningar är redo 🎉",
    "restored-successfully": "Återställdes framgångsrikt",
    "memo-updated-datetime": "Anteckning skapad datum och tid ändrad",
    "invalid-created-datetime": "Ogiltig skapad datumtid.",
    "change-memo-created-time": "Ändra anteckning skapade tid",
    "memo-not-found": "Anteckning hittades inte.",
    "fill-all": "Var god fyll i alla fält.",
    "password-not-match": "Lösenorden matchar inte.",
    "new-password-not-match": "Nya lösenord matchar inte.",
    "image-load-failed": "Bildladdning misslyckades",
    "fill-form": "Vänligen fyll i detta formulär",
    "login-failed": "Inloggningen misslyckades",
    "signup-failed": "Registrering misslyckades",
    "user-not-found": "Användaren hittades inte",
    "password-changed": "Lösenord ändrat",
    "private-only": "Denna anteckning är privat.",
    "copied": "Kopierad",
    "succeed-copy-content": "Innehållet kopierat till urklipp.",
    "succeed-copy-link": "Länk kopioerat till urklipp.",
    "change-resource-filename": "Ändra resursfilnamn",
    "resource-filename-updated": "Resursfilnamn ändrat.",
    "invalid-resource-filename": "Ogiltligt filnamn.",
    "click-to-save-the-image": "Klicka för att spara bilden",
    "generating-the-screenshot": "Genererar skärmdumpen...",
    "count-selected-resources": "Totalt valt",
    "too-short": "För kort",
    "too-long": "För långt",
    "not-allow-space": "Tillåt inte mellanslag",
<<<<<<< HEAD
    "not-allow-chinese": "Tillåt inte kinesiska"
  },
  "days": {
    "monday": "Måndag",
    "mon": "Mån",
    "tuesday": "Tisdag",
    "tue": "Tis",
    "wednesday": "Onsdag",
    "wed": "Ons",
    "thursday": "Torsdag",
    "thu": "Tors",
    "friday": "Fredag",
    "fri": "Fre",
    "saturday": "Lördag",
    "sat": "Lör",
    "sunday": "Söndag",
    "sun": "Sön"
=======
    "not-allow-chinese": "Tillåt inte kinesiska",
    "succeed-vacuum-database": "Succeed to vacuum database",
    "succeed-update-additional-style": "Succeed to update additional style",
    "succeed-copy-resource-link": "Succeed to copy resource link to clipboard",
    "succeed-update-customized-profile": "Succeed to update customized profile",
    "succeed-update-additional-script": "Succeed to update additional script",
    "update-succeed": "Update succeed"
>>>>>>> b6fe4d91
  }
}<|MERGE_RESOLUTION|>--- conflicted
+++ resolved
@@ -225,8 +225,13 @@
     "too-short": "För kort",
     "too-long": "För långt",
     "not-allow-space": "Tillåt inte mellanslag",
-<<<<<<< HEAD
-    "not-allow-chinese": "Tillåt inte kinesiska"
+    "not-allow-chinese": "Tillåt inte kinesiska",
+    "succeed-vacuum-database": "Succeed to vacuum database",
+    "succeed-update-additional-style": "Succeed to update additional style",
+    "succeed-copy-resource-link": "Succeed to copy resource link to clipboard",
+    "succeed-update-customized-profile": "Succeed to update customized profile",
+    "succeed-update-additional-script": "Succeed to update additional script",
+    "update-succeed": "Update succeed"
   },
   "days": {
     "monday": "Måndag",
@@ -243,14 +248,5 @@
     "sat": "Lör",
     "sunday": "Söndag",
     "sun": "Sön"
-=======
-    "not-allow-chinese": "Tillåt inte kinesiska",
-    "succeed-vacuum-database": "Succeed to vacuum database",
-    "succeed-update-additional-style": "Succeed to update additional style",
-    "succeed-copy-resource-link": "Succeed to copy resource link to clipboard",
-    "succeed-update-customized-profile": "Succeed to update customized profile",
-    "succeed-update-additional-script": "Succeed to update additional script",
-    "update-succeed": "Update succeed"
->>>>>>> b6fe4d91
   }
 }