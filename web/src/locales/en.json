{
  "common": {
    "about": "About",
    "email": "Email",
    "password": "Password",
    "repeat-password-short": "Repeat",
    "repeat-password": "Repeat the password",
    "new-password": "New password",
    "repeat-new-password": "Repeat the new password",
    "username": "Username",
    "nickname": "Nickname",
    "save": "Save",
    "close": "Close",
    "cancel": "Cancel",
    "create": "Create",
    "change": "Change",
    "confirm": "Confirm",
    "reset": "Reset",
    "language": "Language",
    "version": "Version",
    "pin": "Pin",
    "unpin": "Unpin",
    "edit": "Edit",
    "restore": "Restore",
    "delete": "Delete",
    "null": "Null",
    "share": "Share",
    "archive": "Archive",
    "basic": "Basic",
    "admin": "Admin",
    "explore": "Explore",
    "sign-in": "Sign in",
    "sign-up": "Sign up",
    "sign-out": "Sign out",
    "back-to-home": "Back to Home",
    "type": "Type",
    "shortcuts": "Shortcuts",
    "title": "Title",
    "filter": "Filter",
    "tags": "Tags",
    "yourself": "Yourself",
    "archived-at": "Archived at",
    "changed": "changed",
    "update-on": "Update on",
    "fold": "Fold",
    "expand": "Expand",
<<<<<<< HEAD
    "add": "Add",
    "local": "Local",
    "resources": "Resources"
=======
    "image": "Image",
    "link": "Link"
>>>>>>> 12b81781
  },
  "slogan": "An open-source, self-hosted memo hub for knowledge management and collaboration.",
  "auth": {
    "signup-as-host": "Sign up as Host",
    "host-tip": "You are registering as the Site Host.",
    "not-host-tip": "If you don't have an account, please contact the site host."
  },
  "sidebar": {
    "daily-review": "Daily Review",
    "resources": "Resources",
    "setting": "Setting",
    "archived": "Archived"
  },
  "daily-review": {
    "oops-nothing": "Oops, there is nothing."
  },
  "resources": {
    "description": "View your static resources in memos. e.g. images",
    "no-resources": "No resources.",
    "fetching-data": "fetching data...",
    "upload": "Upload",
    "preview": "Preview",
    "copy-link": "Copy Link",
    "delete-resource": "Delete Resource",
    "warning-text": "Are you sure to delete this resource? THIS ACTION IS IRREVERSIABLE❗",
    "linked-amount": "Linked memo amount",
    "rename": "Rename",
    "clear-unused-resources": "Clear unused resources",
    "warning-text-unused": "Are you sure to delete these unused resource? THIS ACTION IS IRREVERSIABLE❗",
    "no-unused-resources": "No unused resources"
  },
  "archived": {
    "archived-memos": "Archived Memos",
    "no-archived-memos": "No archived memos.",
    "fetching-data": "fetching data..."
  },
  "editor": {
    "editing": "Editing...",
    "cancel-edit": "Cancel edit",
    "save": "Save",
    "placeholder": "Any thoughts...",
    "only-image-supported": "Only image file supported.",
    "cant-empty": "Content can't be empty"
  },
  "memo": {
    "view-detail": "View Detail",
    "copy": "Copy",
    "visibility": {
      "private": "Private",
      "protected": "Visible to members",
      "public": "Everyone can see"
    }
  },
  "memo-list": {
    "fetching-data": "fetching data...",
    "fetch-more": "Click here to fetch more"
  },
  "shortcut-list": {
    "shortcut-title": "shortcut title",
    "create-shortcut": "Create Shortcut",
    "edit-shortcut": "Edit Shortcut",
    "eligible-memo": "eligible memo",
    "fill-previous": "Please fill in previous filter value",
    "title-required": "Title is required",
    "value-required": "Filter value is required"
  },
  "filter": {
    "new-filter": "New Filter",
    "operator": {
      "contains": "Contains",
      "not-contains": "Does not contain",
      "is": "Is",
      "is-not": "Is Not",
      "before": "Before",
      "after": "After"
    },
    "value": {
      "not-tagged": "No tags",
      "linked": "Has links"
    },
    "text-placeholder": "Starts with ^ to use regex"
  },
  "tag-list": {
    "tip-text": "Enter `#tag ` to create"
  },
  "search": {
    "quickly-filter": "Quickly filter"
  },
  "setting": {
    "my-account": "My Account",
    "preference": "Preference",
    "member": "Member",
    "member-list": "Member list",
    "system": "System",
    "account-section": {
      "title": "Account Information",
      "update-information": "Update Information",
      "change-password": "Change password"
    },
    "preference-section": {
      "default-memo-visibility": "Default memo visibility",
      "enable-folding-memo": "Enable folding memo",
      "editor-font-style": "Editor font style",
      "mobile-editor-style": "Mobile editor style",
      "default-memo-sort-option": "Display by created/updated time",
      "created_ts": "Created Time",
      "updated_ts": "Updated Time"
    },
    "member-section": {
      "create-a-member": "Create a member"
    },
    "system-section": {
      "database-file-size": "Database File Size",
      "allow-user-signup": "Allow user signup",
      "additional-style": "Additional style",
      "additional-script": "Additional script",
      "additional-style-placeholder": "Additional CSS codes",
      "additional-script-placeholder": "Additional JavaScript codes"
    },
    "apperance-option": {
      "auto": "Follow system",
      "light": "Always light",
      "dark": "Always dark"
    }
  },
  "amount-text": {
    "memo": "MEMO",
    "tag": "TAG",
    "day": "DAY"
  },
  "message": {
    "no-memos": "no memos 🌃",
    "memos-ready": "all memos are ready 🎉",
    "restored-successfully": "Restored successfully",
    "memo-updated-datetime": "Memo created datetime changed.",
    "invalid-created-datetime": "Invalid created datetime.",
    "change-memo-created-time": "Change memo created time",
    "memo-not-found": "Memo not found.",
    "fill-all": "Please fill in all fields.",
    "password-not-match": "Passwords do not match.",
    "new-password-not-match": "New passwords do not match.",
    "image-load-failed": "Image load failed",
    "fill-form": "Please fill out this form",
    "login-failed": "Login failed",
    "signup-failed": "Signup failed",
    "user-not-found": "User not found",
    "password-changed": "Password Changed",
    "private-only": "This memo is private only.",
    "copied": "Copied",
    "succeed-copy-content": "Succeed to copy content to clipboard.",
    "succeed-copy-link": "Succeed to copy link to clipboard.",
    "change-resource-filename": "Change resource filename",
    "resource-filename-updated": "Resource filename changed.",
    "invalid-resource-filename": "Invalid filename.",
    "click-to-save-the-image": "Click to save the image",
    "generating-the-screenshot": "Generating the screenshot...",
    "count-selected-resources": "Number of selected resources"
  }
}<|MERGE_RESOLUTION|>--- conflicted
+++ resolved
@@ -44,14 +44,8 @@
     "update-on": "Update on",
     "fold": "Fold",
     "expand": "Expand",
-<<<<<<< HEAD
-    "add": "Add",
-    "local": "Local",
-    "resources": "Resources"
-=======
     "image": "Image",
     "link": "Link"
->>>>>>> 12b81781
   },
   "slogan": "An open-source, self-hosted memo hub for knowledge management and collaboration.",
   "auth": {
@@ -207,7 +201,6 @@
     "resource-filename-updated": "Resource filename changed.",
     "invalid-resource-filename": "Invalid filename.",
     "click-to-save-the-image": "Click to save the image",
-    "generating-the-screenshot": "Generating the screenshot...",
-    "count-selected-resources": "Number of selected resources"
+    "generating-the-screenshot": "Generating the screenshot..."
   }
 }