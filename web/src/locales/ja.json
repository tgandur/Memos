{
  "common": {
    "memos-slogan": "軽いセルフホスティング型のメモ帳。オープンソースで永久に無料です。",
    "about": "Notesについて",
    "home": "ホーム",
    "resources": "ファイル",
    "settings": "設定",
    "archived": "ゴミ箱",
    "email": "Eメール",
    "password": "パスワード",
    "avatar": "アイコン",
    "username": "ユーザーネーム",
    "nickname": "ニックネーム",
    "save": "保存する",
    "close": "閉じる",
    "cancel": "キャンセル",
    "create": "作成する",
    "update": "上書き",
    "change": "変更",
    "confirm": "確認する",
    "reset": "リセット",
    "language": "言語",
    "version": "バージョン",
    "pin": "ピン",
    "unpin": "ピンを外す",
    "edit": "編集する",
    "restore": "戻す",
    "delete": "削除する",
    "null": "null",
    "share": "シェアする",
    "archive": "アーカイブにする",
    "basic": "基本設定",
    "admin": "管理者設定",
    "explore": "タイムライン",
    "sign-in": "サインイン",
    "sign-in-with": "{{provider}}でサインイン",
    "or": "もしくは",
    "sign-up": "登録",
    "sign-out": "ログアウト",
    "type": "タイプ",
    "shortcuts": "ショートカット",
    "title": "タイトル",
    "filter": "フィルター",
    "filter-period": "{{from}}から{{to}}",
    "tags": "タグ",
    "yourself": "あなた自身の",
    "changed": "変更済み",
    "fold": "折りたたむ",
    "expand": "広げる",
    "image": "画像",
    "link": "リンク",
    "vacuum": "空白",
    "select": "選択",
    "database": "データベース",
    "upload": "アップロード",
    "preview": "プレビュー",
    "rename": "リネーム",
    "clear": "クリア",
    "name": "名前",
    "visibility": "公開範囲",
    "learn-more": "もっと詳しく",
    "e.g": "例えば、",
    "beta": "ベータ",
    "dialog": {
      "error": "エラー",
      "help": "ヘルプ",
      "info": "info",
      "success": "成功",
      "warning": "警告"
    }
  },
  "router": {
    "back-to-home": "ホームに戻る"
  },
  "auth": {
    "signup-as-host": "管理者として登録する",
    "host-tip": "管理者として登録されます。",
    "not-host-tip": "もしあなたがアカウントを持っていない場合、サイト管理者に問い合わせてください。",
    "new-password": "新しいパスワード",
    "repeat-new-password": "新しいパスワードを確認(繰り返し)"
  },
  "editor": {
    "editing": "作成中",
    "cancel-edit": "作成をキャンセルする",
    "save": "保存",
    "placeholder": "今思ったことは...",
    "only-image-supported": "画像のみ対応しています",
    "cant-empty": "空のままでは保存できません",
    "local": "Local",
    "resources": "ファイル"
  },
  "memo": {
    "view-detail": "詳細を見る",
    "copy-link": "リンクをコピー",
    "embed": "埋め込む",
    "archived-memos": "メモをアーカイブする",
    "no-archived-memos": "アーカイブされたメモはありません。",
    "fetching-data": "取得中...",
    "fetch-more": "クリックしてさらに取得する",
    "archived-at": "アーカイブ:",
    "search-placeholder": "Search memos",
    "visibility": {
      "private": "非公開",
      "protected": "メンバーに表示",
      "public": "公開メモ",
      "disabled": "公開メモは無効化されています。"
    },
    "delete-memo": "メモを削除する",
    "delete-confirm": "本当に削除しますか？\n\n削除後復元はできません。"
  },
  "resource": {
    "no-resources": "ファイルはありません。",
    "fetching-data": "データを取得中",
    "copy-link": "リンクをコピー",
    "reset-link": "リンクをリセット",
    "reset-resource-link": "リンクをリセットする",
    "reset-link-prompt": "本当にリンクをリセットしますか？\n実行すると既存のリンクは無効化されます。\n\n実行後、元に戻せません。",
    "delete-resource": "ファイルを削除する",
    "linked-amount": "Linked amount",
    "warning-text": "本当にファイルを削除しますか?\n\n実行すると取り消せません。",
    "warning-text-unused": "本当に未使用のファイルを削除しますか？\n\n実行すると取り消せません。",
    "no-unused-resources": "未使用のファイルはありません。",
    "delete-selected-resources": "ファイルは削除されました。",
    "no-files-selected": "ファイルが選択されていません！",
    "upload-successfully": "アップロードされました",
    "file-drag-drop-prompt": "アップロードするファイルをドラックアンドドロップする",
    "search-bar-placeholder": "ファイルを検索する",
    "create-dialog": {
      "title": "ファイルをアップロード",
      "upload-method": "アップロード方法",
      "local-file": {
        "option": "PCからアップロード",
        "choose": "ファイルを選択する"
      },
      "external-link": {
        "option": "リンクからアップロード",
        "link": "リンク",
        "link-placeholder": "https://your.file/link",
        "file-name": "ファイル名",
        "file-name-placeholder": "ファイル名",
        "type": "タイプ",
        "type-placeholder": "ファイルタイプ"
      }
    }
  },
  "shortcut-list": {
    "shortcut-title": "ショートカットの名前",
    "create-shortcut": "ショートカットを作成",
    "edit-shortcut": "ショートカットを編集",
    "eligible-memo": "的確なメモ",
    "fill-previous": "前回のフィルターの値を入力してください。",
    "title-required": "タイトルは必須です",
    "value-required": "フィルターの値は必須です。"
  },
  "tag-list": {
    "tip-text": "作成するには`#tag`のように入力してください",
    "create-tag": "タグを作成する",
    "all-tags": "すべてのタグ",
    "tag-name": "タグの名前"
  },
  "daily-review": {
    "title": "今日のまとめ",
    "no-memos": "あっ...今日はなんも書いてないっスね"
  },
  "setting": {
    "my-account": "アカウント設定",
    "preference": "設定",
    "member": "メンバー",
    "member-list": "メンバーリスト",
    "system": "システム",
    "storage": "ストレージ",
    "sso": "SSO",
    "account-section": {
      "title": "アカウント情報",
      "username-note": "ログインに使用します",
      "nickname-note": "表示される名前です",
      "email-note": "オプション",
      "update-information": "プロフィールを編集",
      "change-password": "パスワードを変更",
      "reset-api": "APIをリセットする",
      "openapi-title": "OpenAPI",
      "openapi-reset": "OpenAPI Keyをリセットする",
      "openapi-reset-warning": "続行すると既存のAPIは無効化され、新しいAPIが発行されます。\n\n本当にリセットしますか？",
      "openapi-sample-post": "{{url}}より、こんにちは！#memos"
    },
    "preference-section": {
      "theme": "テーマ",
      "default-memo-visibility": "公開範囲の初期設定",
      "default-resource-visibility": "ファイルの保存先の初期設定",
      "enable-folding-memo": "折りたたみメモの有効化",
      "enable-double-click": "ダブルクリックで編集を有効化",
      "editor-font-style": "フォント設定",
      "mobile-editor-style": "モバイルエディターの設定",
      "default-memo-sort-option": "メモの表示時間",
      "telegram-user-id": "TelegramのUserid",
      "telegram-user-id-placeholder": "文章をTelegram Botに送信して取得します。",
      "created_ts": "投稿時間",
      "updated_ts": "編集された時間",
      "daily-review-time-offset": "今日のまとめの設定時差",
      "auto-collapse": "自動で折りたたむ"
    },
    "storage-section": {
      "current-storage": "現在のストレージ",
      "type-database": "Database",
      "type-local": "Local",
      "storage-services-list": "登録済みのストレージサービス",
      "create-a-service": "ストレージを登録",
      "update-a-service": "ストレージを更新",
      "warning-text": "本当に\"{{name}}\"を消去しますか?\n\n 消去後、元に戻せません！",
      "delete-storage": "ストレージを削除",
      "local-storage-path": "Local storageのパス",
      "update-local-path": "Local Storageのパスを更新",
      "update-local-path-description": "Local storageのパスは、データベースファイルへの相対パスを登録してください。",
      "create-storage": "ストレージを作成",
      "update-storage": "ストレージを更新",
      "endpoint": "Endpoint",
      "s3-compatible-url": "S3 Compatible URL",
      "region": "Region",
      "region-placeholder": "Region name",
      "accesskey": "Access key",
      "accesskey-placeholder": "Access key / Access ID",
      "secretkey": "Secret key",
      "secretkey-placeholder": "Secret key / Access Key",
      "bucket": "Bucket",
      "bucket-placeholder": "Bucket name",
      "path": "Storage Path",
      "path-description": "ローカルストレージから、{filename}のような変数を使用することができます。",
      "path-placeholder": "custom/path",
      "url-prefix": "URL prefix",
      "url-prefix-placeholder": "Custom URL prefix, optional",
      "url-suffix": "URL suffix",
      "url-suffix-placeholder": "Custom URL suffix, optional"
    },
    "member-section": {
      "create-a-member": "メンバーを追加する",
      "archive-member": "メンバーをゴミ箱に入れる",
      "archive-warning": "本当に{{username}}をゴミ箱に追加していいですか?",
      "delete-member": "メンバーを消去する",
      "delete-warning": "本当に{{username}}を消去していいですか?\n\n消去後、元に戻せません！"
    },
    "system-section": {
      "server-name": "サーバーの名前",
      "customize-server": {
        "title": "サーバーをカスタマイズ",
        "default": "デフォルトではmemosです",
        "icon-url": "IconのURL",
        "description": "説明",
        "locale": "サーバーの言語",
        "appearance": "サーバーの外観"
      },
      "database-file-size": "データベースのファイルサイズ",
      "allow-user-signup": "ユーザー登録を有効にする",
      "ignore-version-upgrade": "アップデートを無効にする",
      "disable-public-memos": "公開メモを無効化する",
      "max-upload-size": "最大ファイルサイズ(MiB)",
      "max-upload-size-hint": "推奨サイズは32 MiBです。",
      "additional-style": "追加CSS",
      "additional-script": "追加スクリプト",
      "additional-style-placeholder": "CSSのコードを追加してください。",
      "additional-script-placeholder": "Javascriptのコードを追加してください。",
      "telegram-bot-token": "Telegram Bot Token",
      "telegram-bot-token-description": "Telegram Bot TokenかAPI Proxyを`http.../bot<token>`のように入力してください。",
      "telegram-bot-token-placeholder": "あなたのTelegram Bot token",
      "openai-api-key": "OpenAI: API Key",
      "openai-api-key-description": "API keyを取得する",
      "openai-api-key-placeholder": "あなたのOpenAI API Key",
      "openai-api-host": "OpenAI: API Host",
      "openai-api-host-placeholder": "標準: https://api.openai.com/"
    },
    "appearance-option": {
      "system": "システム設定に従う",
      "light": "ライトモード",
      "dark": "ダークモード"
    },
    "sso-section": {
      "sso-list": "SSOリスト",
      "delete-sso": "削除を確定",
      "confirm-delete": "本当に\"{{name}}\"のSSO設定を削除してもいいですか?\n\n消去後、元には戻せません。",
      "create-sso": "SSOを作成する",
      "update-sso": "SSOを更新する",
      "sso-created": "SSO {{name}}を作成しました",
      "sso-updated": "SSO {{name}}を更新しました",
      "identifier": "識別子",
      "display-name": "表示名",
      "template": "テンプレート",
      "custom": "カスタム",
      "identifier-filter": "識別子フィルター",
      "redirect-url": "リダイレクトURL",
      "client-id": "Client ID",
      "client-secret": "Client secret",
      "authorization-endpoint": "Authorization endpoint",
      "token-endpoint": "Token endpoint",
      "user-endpoint": "User endpoint",
      "scopes": "Scopes"
    }
  },
  "filter": {
    "new-filter": "新しいフィルター",
    "type": {
      "tag": "タグ",
      "type": "タイプ",
      "text": "テキスト",
      "display-time": "投稿時間",
      "visibility": "公開範囲"
    },
    "operator": {
      "contains": "を含む",
      "not-contains": "を含まない",
      "is": "は",
      "is-not": "ではない",
      "before": "より前",
      "after": "より後"
    },
    "value": {
      "not-tagged": "タグはありません",
      "linked": "リンクがあります",
      "has-attachment": "アタッチメントがあります"
    },
    "text-placeholder": "^キーでregexを使用できます",
    "and": "かつ",
    "or": "もしくは"
  },
  "message": {
    "no-memos": "メモはありません🌃",
    "memos-ready": "これですべてのメモを閲覧できました🎉",
    "no-resource": "ファイルはありません🌃",
    "resource-ready": "これですべてのファイルを閲覧できました🎉",
    "restored-successfully": "リストア成功",
    "memo-updated-datetime": "メモの作成日時が変更されました。",
    "invalid-created-datetime": "作成された日付が無効です。",
    "change-memo-created-time": "メモの作成時間が変更されました。",
    "change-memo-created-time-warning-1": "これは正常な動作ではありません",
    "change-memo-created-time-warning-2": "本当に必要かどうか確認してください。",
    "memo-not-found": "メモは見つかりませんでした",
    "fill-all": "すべての項目を入力してください。",
    "password-not-match": "パスワードが一致しません。",
    "new-password-not-match": "新しいパスワードが一致しません",
    "image-load-failed": "画像の読み込みに失敗しました",
    "fill-form": "このフォームに必須事項を入力してください。",
    "fill-server-name": "サーバーの名前を入力してください。",
    "login-failed": "ログイン失敗",
    "signup-failed": "登録失敗",
    "user-not-found": "ユーザーが見つかりませんでした",
    "password-changed": "パスワードを変更しました。",
    "private-only": "このメモは非公開です。",
    "copied": "コピーしました！",
    "succeed-copy-content": "コンテンツのコピーに成功しました",
    "succeed-copy-code": "コードのコピーに成功しました",
    "succeed-copy-link": "リンクのコピーに成功しました",
    "change-resource-filename": "ファイルの名前を変更する",
    "resource-filename-updated": "ファイルの名前を変更しました。",
    "invalid-resource-filename": "無効な名前です。",
    "click-to-save-the-image": "クリックしてこの画像を保存します",
    "generating-the-screenshot": "スクリーンショットを生成中",
    "count-selected-resources": "選択された項目の合計",
    "too-short": "短すぎます",
    "too-long": "長すぎます",
    "not-allow-space": "スペースは入れられません。",
    "not-allow-chinese": "中国語は入力できません。",
    "succeed-vacuum-database": "データベースの初期化に成功しました",
    "succeed-update-additional-style": "追加CSSの保存に成功しました。",
    "succeed-copy-resource-link": "ファイルリンクのコピーに成功しました。",
    "succeed-update-customized-profile": "プロフィール変更の保存に成功しました",
    "succeed-update-additional-script": "追加スクリプトの保存に成功しました",
    "update-succeed": "変更は保存されました。",
    "page-not-found": "404 - ページは見つかりませんでした😥",
    "maximum-upload-size-is": "ファイルの最大サイズは{{size}} MiBです。",
    "file-exceeds-upload-limit-of": "ファイル{{file}}がアップロード制限の{{size}}MiBを超えています。"
  },
  "days": {
    "mon": "月",
    "tue": "火",
    "wed": "水",
    "thu": "木",
    "fri": "金",
    "sat": "土",
    "sun": "日"
  },
<<<<<<< HEAD
  "memos-chat": {
=======
  "memo-chat": {
>>>>>>> d9b3501f
    "title": "AIに尋ねる",
    "not-enabled": "OpenAIのAPI keyが設定されていません",
    "go-to-settings": "設定へ",
    "placeholder": "何か聞いてみてください...",
    "default-message-group-title": "デフォルトセッション",
    "create-message-group-title": "セッションを作成する",
    "label-message-group-name-title": "セッションの名前"
  },

  "embed-memo": {
    "title": "メモを埋め込む",
    "text": "コードをあなたのサイズにコピーペーストすればメモを埋め込めます",
    "only-public-supported": "* 公開メモのみ埋め込みできます",
    "copy": "コピー"
  },
  "heatmap": {
    "memo-in": "{{period}}に作成されたメモ",
    "memos-in": "{{period}}に作成されたメモ",
    "memo-on": "{{date}}に{{amount}}個のメモが作成されました",
    "memos-on": "{{date}}に{{amount}}個のメモが作成されました",
    "day": "日",
    "days": "日"
  },
  "about": {
    "about-memos": "Memosについて",
    "memos-description": "Memosは、メモを書き、整理し、共有するために使用できるWeb-baseのノートアプリです。",
    "no-server-description": "このサーバーについての説明は設定されていません",
    "powered-by": "Powered by",
    "other-projects": "他のプロジェクト"
  }
}<|MERGE_RESOLUTION|>--- conflicted
+++ resolved
@@ -376,11 +376,7 @@
     "sat": "土",
     "sun": "日"
   },
-<<<<<<< HEAD
-  "memos-chat": {
-=======
   "memo-chat": {
->>>>>>> d9b3501f
     "title": "AIに尋ねる",
     "not-enabled": "OpenAIのAPI keyが設定されていません",
     "go-to-settings": "設定へ",
