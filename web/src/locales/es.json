{
    "common": {
        "about": "Acerca de",
        "email": "Email",
        "password": "Contraseña",
        "repeat-password-short": "Repetir",
        "repeat-password": "Repetir la contraseña",
        "new-password": "Nueva contraseña",
        "repeat-new-password": "Repetir la nueva contraseña",
        "username": "Usuario",
        "nickname": "Apodo",
        "save": "Guardar",
        "close": "Cerrar",
        "cancel": "Cancelar",
        "create": "Crear",
        "change": "Cambiar",
        "confirm": "Confirmar",
        "reset": "Restablecer",
        "language": "Idioma",
        "version": "Versión",
        "pin": "Enganchar",
        "unpin": "Desenganchar",
        "edit": "Editar",
        "restore": "Restaurar",
        "delete": "Eliminar",
        "null": "Nulo",
        "share": "Compartir",
        "archive": "Archivar",
        "basic": "Básico",
        "admin": "Admin",
        "explore": "Explorar",
        "sign-in": "Iniciar sesión",
        "sign-up": "Registrarse",
        "sign-out": "Cerrar sesión",
        "back-to-home": "Volver al Inicio",
        "type": "Tipo",
        "shortcuts": "Atajos",
        "title": "Título",
        "filter": "Filtros",
        "tags": "Etiquetas",
        "yourself": "Tu",
        "archived-at": "Archivado en",
        "changed": "cambiado",
        "update-on": "Actualización de",
        "fold": "Fold",
        "expand": "Expandir",
        "image": "Imagen",
        "link": "Enlace",
        "vacuum": "Vaciar",
        "select": "Select"
    },
    "slogan": "Un código abierto, centro de notas autoalojado con la gestión del conocimiento y la socialización.",
    "auth": {
        "signup-as-host": "Registrarse como Anfitrión",
        "host-tip": "Te estás registrando como Anfitrión del Sitio.",
        "not-host-tip": "Si no tienes una cuenta, ponte en contacto con el anfitrión del sitio."
    },
    "sidebar": {
        "daily-review": "Análisis diario",
        "resources": "Recursos",
        "setting": "Configuración",
        "archived": "Archivado"
    },
    "daily-review": {
        "oops-nothing": "Oops, no hay nada."
    },
    "resources": {
        "description": "Visualiza tus recursos estáticos en notas. p.ej., imágenes",
        "no-resources": "Sin recursos.",
        "fetching-data": "obteniendo datos...",
        "upload": "Subir",
        "preview": "Vista previa",
        "copy-link": "Copiar Enlace",
        "delete-resource": "Borrar Recurso",
        "warning-text": "Seguro que quieres eliminar este recurso? ESTA ACCIÓN ES IRREVERSIBLE❗.",
        "linked-amount": "Importe de la nota vinculado",
        "rename": "Renombrar",
        "clear-unused-resources": "Borrar los recursos no utilizados",
        "warning-text-unused": "Seguro que quieres eliminar estos recursos no utilizados? ESTA ACCIÓN ES IRREVERSIBLE❗.",
        "no-unused-resources": "No hay recursos sin utilizar",
        "name": "Name"
    },
    "archived": {
        "archived-memos": "Notas Archivadas",
        "no-archived-memos": "No hay notas archivadas.",
        "fetching-data": "obteniendo datos..."
    },
    "editor": {
        "editing": "Editando...",
        "cancel-edit": "Cancelar edición",
        "save": "Guardar",
        "placeholder": "Alguna idea...",
        "only-image-supported": "Solo se admiten archivos de imagen.",
        "cant-empty": "El contenido no puede estar vacío",
        "local": "Local",
        "resources": "Recursos"
    },
    "memo": {
        "view-detail": "Ver Detalles",
        "copy": "Copiar",
        "visibility": {
            "private": "Solo visible para ti",
            "protected": "Visible para los miembros",
            "public": "Todo el mundo lo puede ver"
        }
    },
    "memo-list": {
        "fetching-data": "obteniendo datos...",
        "fetch-more": "Click aqui para obtener más información"
    },
    "shortcut-list": {
        "shortcut-title": "título del atajo",
        "create-shortcut": "Crear Atajo",
        "edit-shortcut": "Editar Atajo",
        "eligible-memo": "nota elegible",
        "fill-previous": "Introduce el valor del filtro anterior",
        "title-required": "El título es obligatorio",
        "value-required": "El valor del filtro es obligatorio"
    },
    "filter": {
        "new-filter": "Nuevo Filtro",
        "type": {
            "tag": "Tag",
            "type": "Type",
            "text": "Text",
            "display-time": "Display Time",
            "visibility": "Visibility"
          },
        "operator": {
            "contains": "Contiene",
            "not-contains": "No contiene",
            "is": "Es",
            "is-not": "No Es",
            "before": "Antes",
            "after": "Después"
        },
        "value": {
            "not-tagged": "Sin etiquetas",
            "linked": "Tiene enlaces"
        },
        "text-placeholder": "Empieza por ^ para usar regex"
    },
    "tag-list": {
        "tip-text": "Introduce `#etiqueta ` para crearla"
    },
    "search": {
        "quickly-filter": "Filtro rápido"
    },
    "setting": {
        "my-account": "Mi Cuenta",
        "preference": "Preferencias",
        "member": "Miembros",
        "member-list": "Lista de miembros",
        "system": "Sistema",
        "account-section": {
            "title": "Información de la Cuenta",
            "update-information": "Actualizar Información",
            "change-password": "Cambiar Contraseña"
        },
        "preference-section": {
            "theme": "Tema",
            "default-memo-visibility": "Visibilidad predeterminada de las notas",
            "enable-folding-memo": "Habilitar nota plegable",
            "editor-font-style": "Estilo de fuente del editor",
            "mobile-editor-style": "Estilo del editor móvil",
            "default-memo-sort-option": "Hora de visualización de la nota",
            "created_ts": "Hora de Creación",
            "updated_ts": "Hora de Actualización"
        },
        "member-section": {
            "create-a-member": "Crear un miembro"
        },
        "system-section": {
            "server-name": "Server Name",
            "customize-server": {
                "title": "Customize Server",
                "default": "Default is memos",
                "icon-url": "Icon URL"
              },
            "database-file-size": "Tamaño de la Base de Datos",
            "allow-user-signup": "Permitir el registro de usuarios",
            "additional-style": "Estilo adicional",
            "additional-script": "Script adicional",
            "additional-style-placeholder": "Códigos CSS adicionales",
            "additional-script-placeholder": "Códigos JavaScript adicionales"
        },
        "apperance-option": {
            "system": "Según el sistema",
            "light": "Siempre claro",
            "dark": "Siempre oscuro"
        }
    },
    "amount-text": {
        "memo": "NOTA",
        "tag": "ETIQUETA",
        "day": "DÍA"
    },
    "message": {
        "no-memos": "no hay notas 🌃",
        "memos-ready": "todos las notas están listos 🎉",
        "restored-successfully": "Restaurado con éxito",
        "memo-updated-datetime": "Fecha de creación de la nota modificada.",
        "invalid-created-datetime": "Fecha de creación no válida.",
        "change-memo-created-time": "Cambiar la hora de creación de la nota",
        "memo-not-found": "Nota no encontrado.",
        "fill-all": "Rellena todos los campos.",
        "password-not-match": "Las contraseñas no coinciden.",
        "new-password-not-match": "Las nuevas contraseñas no coinciden.",
        "image-load-failed": "Error al subir la imagen",
        "fill-form": "Rellena este formulario",
        "login-failed": "Error al iniciar sesión",
        "signup-failed": "Error al registrarse",
        "user-not-found": "Usuario no encontrado",
        "password-changed": "Contraseña cambiada",
        "private-only": "Esta nota es privada.",
        "copied": "Copiado",
        "succeed-copy-content": "Contenido copiado al portapapeles.",
        "succeed-copy-link": "Enlace copiado al portapapeles.",
        "change-resource-filename": "Cambiar el nombre de un archivo de recursos",
        "resource-filename-updated": "El nombre del archivo de recursos se ha cambiado correctamente..",
        "invalid-resource-filename": "Nombre de archivo de recursos no válido.",
        "click-to-save-the-image": "Haz clic para guardar la imagen",
        "generating-the-screenshot": "Generando la captura de pantalla...",
        "count-selected-resources": "Total seleccionado",
        "too-short": "Demasiado corto",
        "too-long": "Demasiado largo",
        "not-allow-space": "No se admiten espacios",
<<<<<<< HEAD
        "not-allow-chinese": "El chino no está permitido"
    },
    "days": {
      "monday": "Lunes",
      "mon": "Lun",
      "tuesday": "Martes",
      "tue": "Mart",
      "wednesday": "Miércoles",
      "wed": "Miérc",
      "thursday": "Jueves",
      "thu": "Juev",
      "friday": "Viernes",
      "fri": "Vier",
      "saturday": "Sábado",
      "sat": "Sáb",
      "sunday": "Domingo",
      "sun": "Dom"
=======
        "not-allow-chinese": "El chino no está permitido",
        "succeed-vacuum-database": "Succeed to vacuum database",
        "succeed-update-additional-style": "Succeed to update additional style",
        "succeed-copy-resource-link": "Succeed to copy resource link to clipboard",
        "succeed-update-customized-profile": "Succeed to update customized profile",
        "succeed-update-additional-script": "Succeed to update additional script",
        "update-succeed": "Update succeed"
>>>>>>> b6fe4d91
    }
}<|MERGE_RESOLUTION|>--- conflicted
+++ resolved
@@ -225,8 +225,13 @@
         "too-short": "Demasiado corto",
         "too-long": "Demasiado largo",
         "not-allow-space": "No se admiten espacios",
-<<<<<<< HEAD
-        "not-allow-chinese": "El chino no está permitido"
+        "not-allow-chinese": "El chino no está permitido",
+        "succeed-vacuum-database": "Succeed to vacuum database",
+        "succeed-update-additional-style": "Succeed to update additional style",
+        "succeed-copy-resource-link": "Succeed to copy resource link to clipboard",
+        "succeed-update-customized-profile": "Succeed to update customized profile",
+        "succeed-update-additional-script": "Succeed to update additional script",
+        "update-succeed": "Update succeed"
     },
     "days": {
       "monday": "Lunes",
@@ -243,14 +248,5 @@
       "sat": "Sáb",
       "sunday": "Domingo",
       "sun": "Dom"
-=======
-        "not-allow-chinese": "El chino no está permitido",
-        "succeed-vacuum-database": "Succeed to vacuum database",
-        "succeed-update-additional-style": "Succeed to update additional style",
-        "succeed-copy-resource-link": "Succeed to copy resource link to clipboard",
-        "succeed-update-customized-profile": "Succeed to update customized profile",
-        "succeed-update-additional-script": "Succeed to update additional script",
-        "update-succeed": "Update succeed"
->>>>>>> b6fe4d91
     }
 }