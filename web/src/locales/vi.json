{
  "common": {
    "about": "Thông Tin",
    "email": "Email",
    "password": "Mật khẩu",
    "new-password": "Mật khẩu mới",
    "repeat-new-password": "Nhập lại mật khẩu mới",
    "username": "Tên đăng nhập",
    "save": "Lưu",
    "cancel": "Hủy",
    "create": "Tạo mới",
    "change": "Thay đổi",
    "reset": "Khôi phục",
    "language": "Ngôn Ngữ",
    "version": "Phiên bản",
    "pin": "Gắn lên",
    "unpin": "Gỡ ra",
    "edit": "Chỉnh sửa",
    "restore": "Khôi phục",
    "delete": "Xóa",
    "null": "Null",
    "share": "Chia sẻ",
    "mark": "Đánh dấu",
    "archive": "Lưu trữ",
    "basic": "Cơ bản",
    "admin": "Admin",
    "explore": "Khám phá",
    "sign-in": "Đăng nhập",
    "sign-out": "Đăng xuất",
    "back-to-home": "Về trang chủ",
    "type": "Kiểu",
    "shortcuts": "Lối tắt",
    "title": "Tên",
    "filter": "Bộ lọc",
    "tags": "Thẻ",
    "yourself": "Chính bạn",
    "archived-at": "Lưu trữ lúc",
    "changed": "đã thay đổi"
  },
  "slogan": "Một mã nguồn mở, tự bạn lưu lại mọi thứ bạn biết dựa trên SQLite db.",
  "auth": {
    "signup-as-host": "Đăng ký như chủ nhân",
    "host-tip": "Bạn đang đăng ký với tư cách chủ nhân của trang web này.",
    "not-host-tip": "Nếu chưa có tài khoản, bạn cần phải liên hệ chủ nhân của trang web."
  },
  "sidebar": {
    "daily-review": "Đánh giá hàng ngày",
    "resources": "Tài nguyên",
    "setting": "Cài đặt",
    "archived": "Lưu trữ"
  },
  "daily-review": {
    "oops-nothing": "Oops, chẳng có gì ở đây cả."
  },
  "resources": {
    "description": "Xem toàn bộ tài nguyên của trang web. ví dụ hình ảnh",
    "no-resources": "Không có tài nguyên.",
    "fetching-data": "đang tải dữ liệu...",
    "upload": "Tải lên",
    "preview": "Xem trước",
    "copy-link": "Sao chép"
  },
  "archived": {
    "archived-memos": "Memo đã lưu trữ",
    "no-archived-memos": "Không có memo nào cả.",
    "fetching-data": "đang tải dữ liệu..."
  },
  "editor": {
    "editing": "Đang chỉnh sửa...",
    "save": "Lưu",
    "placeholder": "Bất cứ gì bạn đang nghĩ...",
    "only-image-supported": "Chỉ hỗ trợ hình ảnh.",
    "cant-empty": "Nội dung không thể trống"
  },
  "memo": {
<<<<<<< HEAD
    "view-detail": "View Detail",
    "copy": "Sao chép",
=======
    "view-detail": "Xem chi tiết",
>>>>>>> ca2557eb
    "visibility": {
      "private": "Private",
      "protected": "Protected",
      "public": "Public"
    }
  },
  "memo-list": {
    "fetching-data": "đang tải dữ liệu..."
  },
  "shortcut-list": {
    "shortcut-title": "Tên lối tắt",
    "create-shortcut": "Tạo lối tắt",
    "edit-shortcut": "Chỉnh sửa lối tắt",
    "new-filter": "Bộ lọc mới",
    "eligible-memo": "memo đạt chuẩn",
    "fill-previous": "Vui lòng nhập vào giá trị của bộ lọc trước đó",
    "title-required": "Tiêu đề là bắt buộc"
  },
  "tag-list": {
    "tip-text": "Nhập `#tag` để tạo mới"
  },
  "search": {
    "quickly-filter": "Lọc nhanh"
  },
  "setting": {
    "my-account": "Tài khoản",
    "preference": "Sở thích",
    "member": "Thành viên",
    "member-list": "Danh sách thành viên",
    "account-section": {
      "title": "Thông tin tài khoản",
      "change-password": "Đổi mật khẩu"
    },
    "preference-section": {
      "default-memo-visibility": "Chế độ memo mặc định",
      "editor-font-style": "Thay đổi font cho trình soạn thảo",
      "mobile-editor-style": "Vị trí editor trên mobile"
    },
    "member-section": {
      "create-a-member": "Tạo thành viên"
    }
  },
  "amount-text": {
    "memo": "MEMO",
    "tag": "THẺ",
    "day": "NGÀY"
  },
  "message": {
    "no-memos": "Không có memo nào 🌃",
    "memos-ready": "Tất cả memo ở đây rồi 🎉",
    "restored-successfully": "Đã khôi phục thành công",
    "memo-updated-datetime": "Memo đã thay đổi ngày giờ tạo.",
    "invalid-created-datetime": "Ngày giờ tạo không hợp lệ.",
    "change-memo-created-time": "Thay đổi thời gian tạo memo",
    "memo-not-found": "Không tìm thấy memo.",
    "fill-all": "Vui lòng nhập tất cả các mục.",
    "new-password-not-match": "Mật khẩu mới không giống nhau.",
    "image-load-failed": "Tải ảnh bị lỗi",
    "fill-form": "Hãy điền đầy đủ nội dung của form",
    "login-failed": "Đăng nhập thất bại",
    "signup-failed": "Đăng ký thất bại",
    "user-not-found": "Không tìm thấy người dùng này",
    "password-changed": "Mật khẩu đã được thay đổi",
    "private-only": "Memo này có trạng thái riêng tư.",
    "copied": "Đã sao chép",
    "succeed-copy-content": "Đã sao chép nội dung memo thành công."
  }
}<|MERGE_RESOLUTION|>--- conflicted
+++ resolved
@@ -73,12 +73,8 @@
     "cant-empty": "Nội dung không thể trống"
   },
   "memo": {
-<<<<<<< HEAD
-    "view-detail": "View Detail",
+    "view-detail": "Xem chi tiết",
     "copy": "Sao chép",
-=======
-    "view-detail": "Xem chi tiết",
->>>>>>> ca2557eb
     "visibility": {
       "private": "Private",
       "protected": "Protected",
