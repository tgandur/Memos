{
  "common": {
    "about": "关于",
    "email": "邮箱",
    "password": "密码",
    "repeat-password-short": "重复密码",
    "repeat-password": "重复密码",
    "new-password": "新密码",
    "repeat-new-password": "重复新密码",
    "username": "用户名",
    "nickname": "昵称",
    "save": "保存",
    "close": "关闭",
    "cancel": "退出",
    "create": "创建",
    "change": "修改",
    "confirm": "确定",
    "reset": "重置",
    "language": "语言",
    "version": "版本",
    "pin": "置顶",
    "unpin": "取消置顶",
    "edit": "编辑",
    "restore": "恢复",
    "delete": "删除",
    "null": "空",
    "share": "分享",
    "archive": "归档",
    "basic": "基础",
    "admin": "管理员",
    "explore": "探索",
    "sign-in": "登录",
    "sign-up": "注册",
    "sign-out": "退出登录",
    "back-to-home": "回到主页",
    "type": "类型",
    "shortcuts": "捷径",
    "title": "标题",
    "filter": "过滤器",
    "tags": "全部标签",
    "yourself": "你自己",
    "archived-at": "归档于",
    "changed": "已更改",
    "update-on": "更新于",
    "fold": "折叠",
    "expand": "展开",
    "image": "图片",
    "link": "链接",
    "vacuum": "清理",
    "select": "选择"
  },
  "slogan": "An open-source, self-hosted memo hub with knowledge management and socialization.",
  "auth": {
    "signup-as-host": "注册为 Host",
    "host-tip": "你正在注册为 Host 用户账号。",
    "not-host-tip": "如果你没有账号，请联系站点 Host"
  },
  "sidebar": {
    "daily-review": "每日回顾",
    "resources": "资源库",
    "setting": "设置",
    "archived": "已归档"
  },
  "daily-review": {
    "oops-nothing": "啊哦，空空荡荡。"
  },
  "resources": {
    "description": "查看在 Memo 中的静态资源。例如：图片",
    "no-resources": "没有资源",
    "fetching-data": "请求数据中...",
    "upload": "上传",
    "preview": "预览",
    "copy-link": "拷贝链接",
    "delete-resource": "删除资源",
    "warning-text": "确定删除这个资源么？此操作不可逆❗",
    "linked-amount": "链接的 Memo 数量",
    "rename": "重命名",
    "clear-unused-resources": "清除无用资源",
    "warning-text-unused": "确定删除这些无用资源么？此操作不可逆❗",
    "no-unused-resources": "无可删除的资源",
    "name": "资源名称"
  },
  "archived": {
    "archived-memos": "已归档的 Memo",
    "no-archived-memos": "没有归档的 Memo",
    "fetching-data": "请求数据中..."
  },
  "editor": {
    "editing": "编辑中...",
    "cancel-edit": "退出编辑",
    "save": "记下",
    "placeholder": "现在的想法是...",
    "only-image-supported": "仅支持图片文件。",
    "cant-empty": "内容不能为空",
    "local": "本地上传",
    "resources": "资源库"
  },
  "memo": {
    "view-detail": "查看详情",
    "copy": "复制",
    "visibility": {
      "private": "仅自己可见",
      "protected": "登录用户可见",
      "public": "所有人可见"
    }
  },
  "memo-list": {
    "fetching-data": "请求数据中...",
    "fetch-more": "点击加载更多"
  },
  "shortcut-list": {
    "shortcut-title": "捷径标题",
    "create-shortcut": "创建捷径",
    "edit-shortcut": "编辑捷径",
    "eligible-memo": "符合条件的 Memo",
    "fill-previous": "请填写之前的过滤值",
    "title-required": "标题是必填项。",
    "value-required": "过滤值是必填项"
  },
  "filter": {
    "new-filter": "新建过滤器",
    "type": {
      "tag": "标签",
      "type": "类型",
      "text": "文本",
      "display-time": "显示时间",
      "visibility": "可见性"
    },
    "operator": {
      "contains": "包含",
      "not-contains": "不包含",
      "is": "是",
      "is-not": "不是",
      "before": "早于",
      "after": "晚于"
    },
    "value": {
      "not-tagged": "无标签",
      "linked": "包含链接"
    },
    "text-placeholder": "以 ^ 开头使用正则表达式"
  },
  "tag-list": {
    "tip-text": "输入`#tag `来创建标签"
  },
  "search": {
    "quickly-filter": "快速过滤"
  },
  "setting": {
    "my-account": "我的账号",
    "preference": "偏好设置",
    "member": "成员",
    "member-list": "成员列表",
    "system": "系统",
    "account-section": {
      "title": "账号信息",
      "update-information": "更新个人信息",
      "change-password": "修改密码"
    },
    "preference-section": {
      "theme": "主题",
      "default-memo-visibility": "默认 Memo 可见性",
      "enable-folding-memo": "开启折叠 Memo",
      "editor-font-style": "编辑器字体样式",
      "mobile-editor-style": "移动端编辑器样式",
      "default-memo-sort-option": "Memo 显示时间",
      "created_ts": "创建时间",
      "updated_ts": "更新时间"
    },
    "member-section": {
      "create-a-member": "创建成员"
    },
    "system-section": {
      "server-name": "服务名称",
      "customize-server": {
        "title": "自定义服务",
        "default": "默认为 memos",
        "icon-url": "图标 URL"
      },
      "database-file-size": "数据库文件大小",
      "allow-user-signup": "允许用户注册",
      "additional-style": "自定义样式",
      "additional-script": "自定义脚本",
      "additional-style-placeholder": "自定义 CSS 代码",
      "additional-script-placeholder": "自定义 JavaScript 代码"
    },
    "apperance-option": {
      "system": "跟随系统",
      "light": "总是浅色",
      "dark": "总是深色"
    }
  },
  "amount-text": {
    "memo": "MEMO",
    "tag": "TAG",
    "day": "DAY"
  },
  "message": {
    "no-memos": "没有 Memo 了 🌃",
    "memos-ready": "所有 Memo 已就绪 🎉",
    "restored-successfully": "恢复成功",
    "memo-updated-datetime": "Memo 创建日期时间已更改。",
    "invalid-created-datetime": "创建的日期时间无效。",
    "change-memo-created-time": "更改 Memo 创建时间",
    "memo-not-found": "找不到 Memo。",
    "fill-all": "请填写所有字段。",
    "password-not-match": "密码不一致。",
    "new-password-not-match": "新密码不匹配。",
    "image-load-failed": "图片加载失败",
    "fill-form": "请填写此表单",
    "login-failed": "登录失败",
    "signup-failed": "注册失败",
    "user-not-found": "未找到用户",
    "password-changed": "密码已修改",
    "private-only": "此 Memo 仅自己可见",
    "copied": "已复制",
    "succeed-copy-content": "复制内容到剪贴板成功。",
    "succeed-copy-link": "复制链接到剪贴板成功。",
    "change-resource-filename": "更改资源文件名",
    "resource-filename-updated": "资源文件名更改成功。",
    "invalid-resource-filename": "无效的资源文件名",
    "click-to-save-the-image": "点击保存图片",
    "generating-the-screenshot": "正在生成图片...",
    "count-selected-resources": "所选资源总数",
    "too-short": "过短",
    "too-long": "过长",
    "not-allow-space": "不允许包含空格",
<<<<<<< HEAD
    "not-allow-chinese": "不允许包含中文"
  },
  "days": {
    "monday": "星期一",
    "mon": "一",
    "tuesday": "星期二",
    "tue": "二",
    "wednesday": "星期三",
    "wed": "三",
    "thursday": "星期四",
    "thu": "四",
    "friday": "星期五",
    "fri": "五",
    "saturday": "星期六",
    "sat": "六",
    "sunday": "星期天",
    "sun": "日"
=======
    "not-allow-chinese": "不允许包含中文",
    "succeed-to-vacuum-database": "清空数据库成功",
    "succeed-update-additional-style": "更新附加样式成功",
    "succeed-copy-resource-link": "复制资源链接到剪贴板成功",
    "succeed-update-customized-profile": "更新自定义配置文件成功",
    "succeed-update-additional-script": "更新附加脚本成功",
    "update-succeed": "更新成功"
>>>>>>> b6fe4d91
  }
}<|MERGE_RESOLUTION|>--- conflicted
+++ resolved
@@ -225,8 +225,13 @@
     "too-short": "过短",
     "too-long": "过长",
     "not-allow-space": "不允许包含空格",
-<<<<<<< HEAD
-    "not-allow-chinese": "不允许包含中文"
+    "not-allow-chinese": "不允许包含中文",
+    "succeed-to-vacuum-database": "清空数据库成功",
+    "succeed-update-additional-style": "更新附加样式成功",
+    "succeed-copy-resource-link": "复制资源链接到剪贴板成功",
+    "succeed-update-customized-profile": "更新自定义配置文件成功",
+    "succeed-update-additional-script": "更新附加脚本成功",
+    "update-succeed": "更新成功"
   },
   "days": {
     "monday": "星期一",
@@ -243,14 +248,5 @@
     "sat": "六",
     "sunday": "星期天",
     "sun": "日"
-=======
-    "not-allow-chinese": "不允许包含中文",
-    "succeed-to-vacuum-database": "清空数据库成功",
-    "succeed-update-additional-style": "更新附加样式成功",
-    "succeed-copy-resource-link": "复制资源链接到剪贴板成功",
-    "succeed-update-customized-profile": "更新自定义配置文件成功",
-    "succeed-update-additional-script": "更新附加脚本成功",
-    "update-succeed": "更新成功"
->>>>>>> b6fe4d91
   }
 }