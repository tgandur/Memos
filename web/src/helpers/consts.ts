--- conflicted
+++ resolved
@@ -13,11 +13,9 @@
   { text: "PRIVATE", value: "PRIVATE" },
 ];
 
-<<<<<<< HEAD
 export const MEMO_SORT_OPTION_SELECTOR_ITEMS = [
   { text: "created_ts", value: "created_ts" },
   { text: "created_ts", value: "updated_ts" },
 ];
-=======
->>>>>>> 24154c95
+
 export const TAB_SPACE_WIDTH = 2;