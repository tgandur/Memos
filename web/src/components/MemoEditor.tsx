--- conflicted
+++ resolved
@@ -2,20 +2,12 @@
 import React, { useCallback, useEffect, useMemo, useRef, useState } from "react";
 import { toast } from "react-hot-toast";
 import { useTranslation } from "react-i18next";
-<<<<<<< HEAD
-import { getMatchedNodes } from "../labs/marked";
-import { deleteMemoResource, upsertMemoResource } from "../helpers/api";
-import { TAB_SPACE_WIDTH, UNKNOWN_ID, VISIBILITY_SELECTOR_ITEMS } from "../helpers/consts";
-import { useEditorStore, useGlobalStore, useFilterStore, useMemoStore, useResourceStore, useTagStore, useUserStore } from "../store/module";
-import * as storage from "../helpers/storage";
-import * as api from "../helpers/api";
-=======
 import { getMatchedNodes } from "@/labs/marked";
+import * as api from "@/helpers/api";
 import { deleteMemoResource, upsertMemoResource } from "@/helpers/api";
 import { TAB_SPACE_WIDTH, UNKNOWN_ID, VISIBILITY_SELECTOR_ITEMS } from "@/helpers/consts";
 import { useEditorStore, useGlobalStore, useFilterStore, useMemoStore, useResourceStore, useTagStore, useUserStore } from "@/store/module";
 import * as storage from "@/helpers/storage";
->>>>>>> d71bfce1
 import Icon from "./Icon";
 import Selector from "./base/Selector";
 import Editor, { EditorRefActions } from "./Editor/Editor";
