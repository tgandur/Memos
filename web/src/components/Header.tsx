import { useEffect } from "react";
import { NavLink, useLocation } from "react-router-dom";
import { useTranslation } from "react-i18next";
import { useLayoutStore, useUserStore } from "@/store/module";
import { resolution } from "@/utils/layout";
import Icon from "./Icon";
import UserBanner from "./UserBanner";
import showAboutSiteDialog from "./AboutSiteDialog";
import UpgradeVersionView from "./UpgradeVersionBanner";

const Header = () => {
  const { t } = useTranslation();
  const location = useLocation();
  const userStore = useUserStore();
  const layoutStore = useLayoutStore();
  const showHeader = layoutStore.state.showHeader;
  const isVisitorMode = userStore.isVisitorMode() && !userStore.state.user;

  useEffect(() => {
    const handleWindowResize = () => {
      if (window.innerWidth < resolution.sm) {
        layoutStore.setHeaderStatus(false);
      } else {
        layoutStore.setHeaderStatus(true);
      }
    };
    window.addEventListener("resize", handleWindowResize);
    handleWindowResize();
  }, [location]);

  return (
    <div
      className={`fixed sm:sticky top-0 left-0 w-full sm:w-56 h-full shrink-0 pointer-events-none sm:pointer-events-auto z-10 ${
        showHeader && "pointer-events-auto"
      }`}
    >
      <div
        className={`fixed top-0 left-0 w-full h-full bg-black opacity-0 pointer-events-none transition-opacity duration-300 sm:!hidden ${
          showHeader && "opacity-60 pointer-events-auto"
        }`}
        onClick={() => layoutStore.setHeaderStatus(false)}
      ></div>
      <header
        className={`relative w-56 sm:w-full h-full max-h-screen overflow-auto hide-scrollbar flex flex-col justify-start items-start py-4 z-30 bg-zinc-100 dark:bg-zinc-800 sm:bg-transparent sm:shadow-none transition-all duration-300 -translate-x-full sm:translate-x-0 ${
          showHeader && "translate-x-0 shadow-2xl"
        }`}
      >
        <UserBanner />
        <div className="w-full px-2 py-2 flex flex-col justify-start items-start shrink-0 space-y-2">
          {!isVisitorMode && (
            <>
              <NavLink
                to="/"
                id="header-home"
                className={({ isActive }) =>
                  `${
                    isActive && "bg-white dark:bg-zinc-700 border-gray-200 dark:border-zinc-600"
                  } px-4 pr-5 py-2 rounded-full border border-transparent flex flex-row items-center text-lg text-gray-800 dark:text-gray-300 hover:bg-white hover:border-gray-200 dark:hover:border-zinc-600 dark:hover:bg-zinc-700`
                }
              >
                <>
                  <Icon.Home className="mr-3 w-6 h-auto opacity-70" /> {t("common.home")}
                </>
              </NavLink>
              <NavLink
                to="/review"
                id="header-review"
                className={({ isActive }) =>
                  `${
                    isActive && "bg-white dark:bg-zinc-700 border-gray-200 dark:border-zinc-600"
                  } px-4 pr-5 py-2 rounded-full border border-transparent flex flex-row items-center text-lg text-gray-800 dark:text-gray-300 hover:bg-white hover:border-gray-200 dark:hover:border-zinc-600 dark:hover:bg-zinc-700`
                }
              >
                <>
                  <Icon.Calendar className="mr-3 w-6 h-auto opacity-70" /> {t("daily-review.title")}
                </>
              </NavLink>
              <NavLink
                to="/resources"
                id="header-resources"
                className={({ isActive }) =>
                  `${
                    isActive && "bg-white dark:bg-zinc-700 border-gray-200 dark:border-zinc-600"
                  } px-4 pr-5 py-2 rounded-full border border-transparent flex flex-row items-center text-lg text-gray-800 dark:text-gray-300 hover:bg-white hover:border-gray-200 dark:hover:border-zinc-600 dark:hover:bg-zinc-700`
                }
              >
                <>
                  <Icon.Paperclip className="mr-3 w-6 h-auto opacity-70" /> {t("common.resources")}
                </>
              </NavLink>
            </>
          )}
          <NavLink
            to="/explore"
            id="header-explore"
            className={({ isActive }) =>
              `${
                isActive && "bg-white dark:bg-zinc-700 border-gray-200 dark:border-zinc-600"
              } px-4 pr-5 py-2 rounded-full border border-transparent flex flex-row items-center text-lg text-gray-800 dark:text-gray-300 hover:bg-white hover:border-gray-200 dark:hover:border-zinc-600 dark:hover:bg-zinc-700`
            }
          >
            <>
              <Icon.Hash className="mr-3 w-6 h-auto opacity-70" /> {t("common.explore")}
            </>
          </NavLink>
<<<<<<< HEAD
          <NavLink
            to="/memos-chat"
            id="header-memos-chat"
            className={({ isActive }) =>
              `${
                isActive && "bg-white dark:bg-zinc-700 shadow"
              } px-4 pr-5 py-2 rounded-full flex flex-row items-center text-lg text-gray-800 dark:text-gray-300 hover:bg-white hover:shadow dark:hover:bg-zinc-700`
            }
          >
            <>
              <Icon.Bot className="mr-3 w-6 h-auto opacity-70" /> {t("memos-chat.title")}
            </>
          </NavLink>
=======
>>>>>>> d9b3501f

          {!isVisitorMode && (
            <>
              <NavLink
                to="/memo-chat"
                id="header-memo-chat"
                className={({ isActive }) =>
                  `${
                    isActive && "bg-white dark:bg-zinc-700 shadow"
                  } px-4 pr-5 py-2 rounded-full flex flex-row items-center text-lg text-gray-800 dark:text-gray-300 hover:bg-white hover:shadow dark:hover:bg-zinc-700`
                }
              >
                <>
                  <Icon.Bot className="mr-3 w-6 h-auto opacity-70" /> {t("memo-chat.title")}
                </>
              </NavLink>
              <NavLink
                to="/archived"
                id="header-archived"
                className={({ isActive }) =>
                  `${
                    isActive && "bg-white dark:bg-zinc-700 border-gray-200 dark:border-zinc-600"
                  } px-4 pr-5 py-2 rounded-full border border-transparent flex flex-row items-center text-lg text-gray-800 dark:text-gray-300 hover:bg-white hover:border-gray-200 dark:hover:border-zinc-600 dark:hover:bg-zinc-700`
                }
              >
                <>
                  <Icon.Archive className="mr-3 w-6 h-auto opacity-70" /> {t("common.archived")}
                </>
              </NavLink>
              <NavLink
                to="/setting"
                id="header-setting"
                className={({ isActive }) =>
                  `${
                    isActive && "bg-white dark:bg-zinc-700 border-gray-200 dark:border-zinc-600"
                  } px-4 pr-5 py-2 rounded-full border border-transparent flex flex-row items-center text-lg text-gray-800 dark:text-gray-300 hover:bg-white hover:border-gray-200 dark:hover:border-zinc-600 dark:hover:bg-zinc-700`
                }
              >
                <>
                  <Icon.Settings className="mr-3 w-6 h-auto opacity-70" /> {t("common.settings")}
                </>
              </NavLink>
              <UpgradeVersionView />
            </>
          )}
          {isVisitorMode && (
            <>
              <NavLink
                to="/auth"
                id="header-auth"
                className={({ isActive }) =>
                  `${
                    isActive && "bg-white dark:bg-zinc-700 border-gray-200 dark:border-zinc-600"
                  } px-4 pr-5 py-2 rounded-full border border-transparent flex flex-row items-center text-lg text-gray-800 dark:text-gray-300 hover:bg-white hover:border-gray-200 dark:hover:border-zinc-600 dark:hover:bg-zinc-700`
                }
              >
                <>
                  <Icon.LogIn className="mr-3 w-6 h-auto opacity-70" /> {t("common.sign-in")}
                </>
              </NavLink>
              <button
                id="header-about"
                className="px-4 pr-5 py-2 rounded-full border border-transparent flex flex-row items-center text-lg text-gray-800 dark:text-gray-300 hover:bg-white hover:border-gray-200 dark:hover:border-zinc-600 dark:hover:bg-zinc-700"
                onClick={() => showAboutSiteDialog()}
              >
                <Icon.CupSoda className="mr-3 w-6 h-auto opacity-70" /> {t("common.about")}
              </button>
            </>
          )}
        </div>
      </header>
    </div>
  );
};

export default Header;<|MERGE_RESOLUTION|>--- conflicted
+++ resolved
@@ -103,22 +103,6 @@
               <Icon.Hash className="mr-3 w-6 h-auto opacity-70" /> {t("common.explore")}
             </>
           </NavLink>
-<<<<<<< HEAD
-          <NavLink
-            to="/memos-chat"
-            id="header-memos-chat"
-            className={({ isActive }) =>
-              `${
-                isActive && "bg-white dark:bg-zinc-700 shadow"
-              } px-4 pr-5 py-2 rounded-full flex flex-row items-center text-lg text-gray-800 dark:text-gray-300 hover:bg-white hover:shadow dark:hover:bg-zinc-700`
-            }
-          >
-            <>
-              <Icon.Bot className="mr-3 w-6 h-auto opacity-70" /> {t("memos-chat.title")}
-            </>
-          </NavLink>
-=======
->>>>>>> d9b3501f
 
           {!isVisitorMode && (
             <>
