--- conflicted
+++ resolved
@@ -67,17 +67,12 @@
   };
 
   const handleCopyLinkBtnClick = () => {
-<<<<<<< HEAD
-    copy(`${window.location.origin}/m/${memo.id}`);
+    copy(`${window.location.origin}/m/${memo.name}`);
     if (memo.visibility !== Visibility.PUBLIC) {
       toast.success(t("message.succeed-copy-link-not-public"));
     } else {
       toast.success(t("message.succeed-copy-link"));
     }
-=======
-    copy(`${window.location.origin}/m/${memo.name}`);
-    toast.success(t("message.succeed-copy-link"));
->>>>>>> 73337331
   };
 
   if (loadingState.isLoading) {
