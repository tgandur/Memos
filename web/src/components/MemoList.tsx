import { useEffect, useRef, useState } from "react";
import { toast } from "react-hot-toast";
import { useTranslation } from "react-i18next";
import { useFilterStore, useMemoStore, useShortcutStore, useUserStore } from "@/store/module";
import { TAG_REG, LINK_REG } from "@/labs/marked/parser";
import { getTimeStampByDate } from "@/helpers/datetime";
import { DEFAULT_MEMO_LIMIT } from "@/helpers/consts";
import { checkShouldShowMemoWithFilters } from "@/helpers/filter";
import Memo from "./Memo";
import "@/less/memo-list.less";
<<<<<<< HEAD
import { PLAIN_LINK_REG } from "@/labs/marked/parser";
=======
import copy from "copy-to-clipboard";
>>>>>>> 7726ed42

const MemoList = () => {
  const { t } = useTranslation();
  const memoStore = useMemoStore();
  const userStore = useUserStore();
  const shortcutStore = useShortcutStore();
  const filterStore = useFilterStore();
  const filter = filterStore.state;
  const { memos, isFetching } = memoStore.state;
  const [isComplete, setIsComplete] = useState<boolean>(false);

  const currentUserId = userStore.getCurrentUserId();
  const { tag: tagQuery, duration, type: memoType, text: textQuery, shortcutId, visibility } = filter;
  const shortcut = shortcutId ? shortcutStore.getShortcutById(shortcutId) : null;
  const showMemoFilter = Boolean(tagQuery || (duration && duration.from < duration.to) || memoType || textQuery || shortcut || visibility);

  const shownMemos = (
    showMemoFilter || shortcut
      ? memos.filter((memo) => {
          let shouldShow = true;

          if (shortcut) {
            const filters = JSON.parse(shortcut.payload) as Filter[];
            if (Array.isArray(filters)) {
              shouldShow = checkShouldShowMemoWithFilters(memo, filters);
            }
          }
          if (tagQuery) {
            const tagsSet = new Set<string>();
            for (const t of Array.from(memo.content.match(new RegExp(TAG_REG, "g")) ?? [])) {
              const tag = t.replace(TAG_REG, "$1").trim();
              const items = tag.split("/");
              let temp = "";
              for (const i of items) {
                temp += i;
                tagsSet.add(temp);
                temp += "/";
              }
            }
            if (!tagsSet.has(tagQuery)) {
              shouldShow = false;
            }
          }
          if (
            duration &&
            duration.from < duration.to &&
            (getTimeStampByDate(memo.createdTs) < duration.from || getTimeStampByDate(memo.createdTs) > duration.to)
          ) {
            shouldShow = false;
          }
          if (memoType) {
            if (memoType === "NOT_TAGGED" && memo.content.match(TAG_REG) !== null) {
              shouldShow = false;
            } else if (memoType === "LINKED" && (memo.content.match(LINK_REG) === null || memo.content.match(PLAIN_LINK_REG) === null)) {
              shouldShow = false;
            }
          }
          if (textQuery && !memo.content.toLowerCase().includes(textQuery.toLowerCase())) {
            shouldShow = false;
          }
          if (visibility) {
            shouldShow = memo.visibility === visibility;
          }

          return shouldShow;
        })
      : memos
  ).filter((memo) => memo.creatorId === currentUserId);

  const pinnedMemos = shownMemos.filter((m) => m.pinned);
  const unpinnedMemos = shownMemos.filter((m) => !m.pinned);
  const memoSort = (mi: Memo, mj: Memo) => {
    return mj.createdTs - mi.createdTs;
  };
  pinnedMemos.sort(memoSort);
  unpinnedMemos.sort(memoSort);
  const sortedMemos = pinnedMemos.concat(unpinnedMemos).filter((m) => m.rowStatus === "NORMAL");

  const statusRef = useRef<HTMLDivElement>(null);

  useEffect(() => {
    memoStore
      .fetchMemos()
      .then((fetchedMemos) => {
        if (fetchedMemos.length < DEFAULT_MEMO_LIMIT) {
          setIsComplete(true);
        } else {
          setIsComplete(false);
        }
      })
      .catch((error) => {
        console.error(error);
        toast.error(error.response.data.message);
      });
  }, [currentUserId]);

  useEffect(() => {
    const pageWrapper = document.body.querySelector(".page-wrapper");
    if (pageWrapper) {
      pageWrapper.scrollTo(0, 0);
    }
  }, [filter]);

  useEffect(() => {
    if (isFetching || isComplete) {
      return;
    }
    if (sortedMemos.length < DEFAULT_MEMO_LIMIT) {
      handleFetchMoreClick();
    }
    const observer = new IntersectionObserver(([entry]) => {
      if (entry.isIntersecting) {
        handleFetchMoreClick();
        observer.unobserve(entry.target);
      }
    });
    if (statusRef?.current) {
      observer.observe(statusRef.current);
    }
    return () => {
      if (statusRef?.current) {
        observer.unobserve(statusRef.current);
      }
    };
  }, [isFetching, isComplete, filter, sortedMemos.length, statusRef]);

  const handleFetchMoreClick = async () => {
    try {
      const fetchedMemos = await memoStore.fetchMemos(DEFAULT_MEMO_LIMIT, memos.length);
      if (fetchedMemos.length < DEFAULT_MEMO_LIMIT) {
        setIsComplete(true);
      } else {
        setIsComplete(false);
      }
    } catch (error: any) {
      console.error(error);
      toast.error(error.response.data.message);
    }
  };

  useEffect(() => {
    window.addEventListener("copy", handleCopy);
    return () => {
      window.removeEventListener("copy", handleCopy);
    };
  }, []);

  const handleCopy = (event: ClipboardEvent) => {
    event.preventDefault();
    const rawStr = document.getSelection()?.toString();
    if (rawStr !== undefined) {
      copy(rawStr.split("\n\n").join("\n"));
    }
  };

  return (
    <div className="memo-list-container">
      {sortedMemos.map((memo) => (
        <Memo key={`${memo.id}-${memo.createdTs}`} memo={memo} />
      ))}
      {isFetching ? (
        <div className="status-text-container fetching-tip">
          <p className="status-text">{t("memo.fetching-data")}</p>
        </div>
      ) : (
        <div ref={statusRef} className="status-text-container">
          <p className="status-text">
            {isComplete ? (
              sortedMemos.length === 0 ? (
                t("message.no-memos")
              ) : (
                t("message.memos-ready")
              )
            ) : (
              <>
                <span className="cursor-pointer hover:text-green-600" onClick={handleFetchMoreClick}>
                  {t("memo.fetch-more")}
                </span>
              </>
            )}
          </p>
        </div>
      )}
    </div>
  );
};

export default MemoList;<|MERGE_RESOLUTION|>--- conflicted
+++ resolved
@@ -8,11 +8,8 @@
 import { checkShouldShowMemoWithFilters } from "@/helpers/filter";
 import Memo from "./Memo";
 import "@/less/memo-list.less";
-<<<<<<< HEAD
 import { PLAIN_LINK_REG } from "@/labs/marked/parser";
-=======
 import copy from "copy-to-clipboard";
->>>>>>> 7726ed42
 
 const MemoList = () => {
   const { t } = useTranslation();
