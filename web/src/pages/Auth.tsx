import { Option, Select } from "@mui/joy";
import { useEffect, useState } from "react";
import { useTranslation } from "react-i18next";
import { useNavigate } from "react-router-dom";
import { useAppSelector } from "../store";
import * as api from "../helpers/api";
import { validate, ValidatorConfig } from "../helpers/validator";
import useLoading from "../hooks/useLoading";
import { globalService, userService } from "../services";
import Icon from "../components/Icon";
import toastHelper from "../components/Toast";
import AppearanceSelect from "../components/AppearanceSelect";
import "../less/auth.less";

const validateConfig: ValidatorConfig = {
  minLength: 4,
  maxLength: 320,
  noSpace: true,
  noChinese: true,
};

const Auth = () => {
  const { t, i18n } = useTranslation();
  const navigate = useNavigate();
  const systemStatus = useAppSelector((state) => state.global.systemStatus);
  const actionBtnLoadingState = useLoading(false);
  const mode = systemStatus.profile.mode;
  const [username, setUsername] = useState(mode === "dev" ? "demohero" : "");
  const [password, setPassword] = useState(mode === "dev" ? "secret" : "");

  useEffect(() => {
    userService.doSignOut().catch();
  }, []);

  const handleUsernameInputChanged = (e: React.ChangeEvent<HTMLInputElement>) => {
    const text = e.target.value as string;
    setUsername(text);
  };

  const handlePasswordInputChanged = (e: React.ChangeEvent<HTMLInputElement>) => {
    const text = e.target.value as string;
    setPassword(text);
  };

  const handleSigninBtnsClick = async () => {
    if (actionBtnLoadingState.isLoading) {
      return;
    }

    const usernameValidResult = validate(username, validateConfig);
    if (!usernameValidResult.result) {
      toastHelper.error(t("common.username") + ": " + t(usernameValidResult.reason as string));
      return;
    }

    const passwordValidResult = validate(password, validateConfig);
    if (!passwordValidResult.result) {
      toastHelper.error(t("common.password") + ": " + t(passwordValidResult.reason as string));
      return;
    }

    try {
      actionBtnLoadingState.setLoading();
      await api.signin(username, password);
      const user = await userService.doSignIn();
      if (user) {
        navigate("/");
      } else {
        toastHelper.error(t("message.login-failed"));
      }
    } catch (error: any) {
      console.error(error);
      toastHelper.error(error.response.data.error);
    }
    actionBtnLoadingState.setFinish();
  };

  const handleSignUpBtnsClick = async (role: UserRole) => {
    if (actionBtnLoadingState.isLoading) {
      return;
    }

    const usernameValidResult = validate(username, validateConfig);
    if (!usernameValidResult.result) {
      toastHelper.error(t("common.username") + ": " + t(usernameValidResult.reason as string));
      return;
    }

    const passwordValidResult = validate(password, validateConfig);
    if (!passwordValidResult.result) {
      toastHelper.error(t("common.password") + ": " + t(passwordValidResult.reason as string));
      return;
    }

    try {
      actionBtnLoadingState.setLoading();
      await api.signup(username, password, role);
      const user = await userService.doSignIn();
      if (user) {
        navigate("/");
      } else {
        toastHelper.error(t("common.singup-failed"));
      }
    } catch (error: any) {
      console.error(error);
      toastHelper.error(error.response.data.error);
    }
    actionBtnLoadingState.setFinish();
  };

  const handleLocaleItemClick = (locale: Locale) => {
    globalService.setLocale(locale);
  };

  return (
    <div className="page-wrapper auth">
      <div className="page-container">
        <div className="auth-form-wrapper">
          <div className="page-header-container">
            <div className="title-container">
              <img className="logo-img" src="/logo.webp" alt="" />
              <p className="logo-text">memos</p>
            </div>
            <p className="slogan-text">{t("slogan")}</p>
          </div>
          <div className={`page-content-container ${actionBtnLoadingState.isLoading ? "requesting" : ""}`}>
            <div className="form-item-container input-form-container">
              <span className={`normal-text ${username ? "not-null" : ""}`}>{t("common.username")}</span>
              <input className="input-text" type="text" value={username} onChange={handleUsernameInputChanged} required />
            </div>
            <div className="form-item-container input-form-container">
              <span className={`normal-text ${password ? "not-null" : ""}`}>{t("common.password")}</span>
              <input className="input-text" type="password" value={password} onChange={handlePasswordInputChanged} required />
            </div>
          </div>
          <div className="action-btns-container">
            {systemStatus?.host ? (
              <>
                {actionBtnLoadingState.isLoading && <Icon.Loader className="w-4 h-auto mr-2 animate-spin dark:text-gray-300" />}
                {systemStatus?.allowSignUp && (
                  <>
                    <button
                      className={`btn-text ${actionBtnLoadingState.isLoading ? "requesting" : ""}`}
                      onClick={() => handleSignUpBtnsClick("USER")}
                    >
                      {t("common.sign-up")}
                    </button>
                    <span className="mr-2 font-mono text-gray-200">/</span>
                  </>
                )}
                <button className={`btn-primary ${actionBtnLoadingState.isLoading ? "requesting" : ""}`} onClick={handleSigninBtnsClick}>
                  {t("common.sign-in")}
                </button>
              </>
            ) : (
              <>
                <button
                  className={`btn-primary ${actionBtnLoadingState.isLoading ? "requesting" : ""}`}
                  onClick={() => handleSignUpBtnsClick("HOST")}
                >
                  {t("auth.signup-as-host")}
                </button>
              </>
            )}
          </div>
          {!systemStatus?.host && <p className="tip-text">{t("auth.host-tip")}</p>}
        </div>
<<<<<<< HEAD
        <div className="footer-container">
          <div className="w-full flex flex-row justify-center items-center gap-2">
            <Select
              className="!min-w-[9rem] w-auto whitespace-nowrap"
              startDecorator={<Icon.Globe className="w-4 h-auto" />}
              value={i18n.language}
              onChange={(_, value) => handleLocaleItemClick(value as Locale)}
            >
              <Option value="en">English</Option>
              <Option value="zh">中文</Option>
              <Option value="vi">Tiếng Việt</Option>
              <Option value="fr">French</Option>
              <Option value="nl">Nederlands</Option>
            </Select>
            <ApperanceSelect />
          </div>
=======
        <div className="w-full flex flex-row justify-center items-center gap-2">
          <Select
            className="!min-w-[9rem] w-auto whitespace-nowrap"
            startDecorator={<Icon.Globe className="w-4 h-auto" />}
            value={i18n.language}
            onChange={(_, value) => handleLocaleItemClick(value as Locale)}
          >
            <Option value="en">English</Option>
            <Option value="zh">中文</Option>
            <Option value="vi">Tiếng Việt</Option>
            <Option value="fr">French</Option>
            <Option value="sv">Svenska</Option>
            <Option value="de">German</Option>
          </Select>
          <AppearanceSelect />
>>>>>>> 492a1370
        </div>
      </div>
    </div>
  );
};

export default Auth;<|MERGE_RESOLUTION|>--- conflicted
+++ resolved
@@ -165,24 +165,6 @@
           </div>
           {!systemStatus?.host && <p className="tip-text">{t("auth.host-tip")}</p>}
         </div>
-<<<<<<< HEAD
-        <div className="footer-container">
-          <div className="w-full flex flex-row justify-center items-center gap-2">
-            <Select
-              className="!min-w-[9rem] w-auto whitespace-nowrap"
-              startDecorator={<Icon.Globe className="w-4 h-auto" />}
-              value={i18n.language}
-              onChange={(_, value) => handleLocaleItemClick(value as Locale)}
-            >
-              <Option value="en">English</Option>
-              <Option value="zh">中文</Option>
-              <Option value="vi">Tiếng Việt</Option>
-              <Option value="fr">French</Option>
-              <Option value="nl">Nederlands</Option>
-            </Select>
-            <ApperanceSelect />
-          </div>
-=======
         <div className="w-full flex flex-row justify-center items-center gap-2">
           <Select
             className="!min-w-[9rem] w-auto whitespace-nowrap"
@@ -194,11 +176,11 @@
             <Option value="zh">中文</Option>
             <Option value="vi">Tiếng Việt</Option>
             <Option value="fr">French</Option>
+              <Option value="nl">Nederlands</Option>
             <Option value="sv">Svenska</Option>
             <Option value="de">German</Option>
           </Select>
           <AppearanceSelect />
->>>>>>> 492a1370
         </div>
       </div>
     </div>
